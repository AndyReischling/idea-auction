'use client';

import { useEffect, useState } from 'react';
import { useParams, useRouter } from 'next/navigation';
import Sidebar from '../../components/Sidebar';
import Accordion from '../../components/Accordion';
import styles from './page.module.css';
import { ArrowLeft, PiggyBank, ScanSmiley, RssSimple, Balloon, RocketLaunch, ChartLineUp, ChartLineDown, Skull, FlowerLotus, Ticket, CheckSquare, CaretRight, CaretDown } from "@phosphor-icons/react";

// ... keeping all the interfaces the same ...
interface UserProfile {
  username: string;
  balance: number;
  joinDate: string;
  totalEarnings: number;
  totalLosses: number;
}

interface OpinionAsset {
  id: string;
  text: string;
  purchasePrice: number;
  currentPrice: number;
  purchaseDate: string;
  quantity: number;
}

interface ShortPosition {
  id: string;
  opinionText: string;
  opinionId: string;
  betAmount: number;
  targetDropPercentage: number;
  startingPrice: number;
  targetPrice: number;
  potentialWinnings: number;
  expirationDate: string;
  createdDate: string;
  status: 'active' | 'won' | 'lost' | 'expired';
}

interface Transaction {
  id: string;
  type: 'buy' | 'sell' | 'earn' | 'bet_win' | 'bet_loss' | 'bet_place' | 'short_win' | 'short_loss' | 'short_place';
  opinionId?: string;
  opinionText?: string;
  betId?: string;
  shortId?: string;
  amount: number;
  price?: number;
  quantity?: number;
  date: string;
}

interface ShortBetSettings {
  betAmount: number;
  targetDropPercentage: number;
  timeLimit: number;
}

interface OpinionMarketData {
  opinionText: string;
  timesPurchased: number;
  timesSold: number;
  currentPrice: number;
  basePrice: number;
  lastUpdated: string;
  priceHistory: { price: number; timestamp: string; action: 'buy' | 'sell' | 'create' }[];
  liquidityScore: number;
  dailyVolume: number;
  manipulation_protection: {
    rapid_trades: number;
    single_trader_percentage: number;
    last_manipulation_check: string;
  };
}

interface OpinionAttribution {
  author: string;
  isBot: boolean;
  dateCreated: string;
  source: 'user' | 'ai_generated' | 'bot_generated';
}

export default function OpinionPage() {
  const { id } = useParams();
  const router = useRouter();
  const [opinion, setOpinion] = useState<string | null>(null);
  const [opinions, setOpinions] = useState<{ id: string; text: string }[]>([]);
  const [userProfile, setUserProfile] = useState<UserProfile>({
    username: 'OpinionTrader123',
    balance: 10000,
    joinDate: new Date().toLocaleDateString(),
    totalEarnings: 0,
    totalLosses: 0
  });
  const [ownedOpinions, setOwnedOpinions] = useState<OpinionAsset[]>([]);
  const [currentPrice, setCurrentPrice] = useState<number>(10.00);
  const [sellPrice, setSellPrice] = useState<number>(0);
  const [timesPurchased, setTimesPurchased] = useState<number>(0);
  const [timesSold, setTimesSold] = useState<number>(0);
  const [message, setMessage] = useState<string>('');
  const [alreadyOwned, setAlreadyOwned] = useState<boolean>(false);
  const [ownedQuantity, setOwnedQuantity] = useState<number>(0);
  const [attribution, setAttribution] = useState<OpinionAttribution | null>(null);
  const [isClient, setIsClient] = useState(false);
  
  // Short betting states
  const [showShortModal, setShowShortModal] = useState<boolean>(false);
  const [shortSettings, setShortSettings] = useState<ShortBetSettings>({
    betAmount: 100,
    targetDropPercentage: 25,
    timeLimit: 24
  });
  const [activeShorts, setActiveShorts] = useState<ShortPosition[]>([]);
  const [hasActiveShort, setHasActiveShort] = useState<boolean>(false);

  // FIXED: Safe localStorage helpers to prevent SSR errors
  const safeGetFromStorage = (key: string, defaultValue: any = null) => {
    if (typeof window === 'undefined') return defaultValue;
    try {
      const item = localStorage.getItem(key);
      return item ? JSON.parse(item) : defaultValue;
    } catch (error) {
      console.error(`Error reading from localStorage key ${key}:`, error);
      return defaultValue;
    }
  };

  const safeSetToStorage = (key: string, value: any) => {
    if (typeof window === 'undefined') return;
    try {
      localStorage.setItem(key, JSON.stringify(value));
    } catch (error) {
      console.error(`Error writing to localStorage key ${key}:`, error);
    }
  };

  // Fix hydration by ensuring client-side only rendering
  useEffect(() => {
    setIsClient(true);
  }, []);

  // Get attribution for an opinion
  const getOpinionAttribution = (opinionText: string, opinionIndex: number): OpinionAttribution => {
    if (!isClient) {
      return {
        author: 'Anonymous',
        isBot: false,
        dateCreated: new Date().toLocaleDateString(),
        source: 'user'
      };
    }

    try {
      const attributions = safeGetFromStorage('opinionAttributions', {});
      
      if (attributions[opinionText]) {
        return attributions[opinionText];
      }
      
      const botTransactions = safeGetFromStorage('botTransactions', []);
      const botGenerated = botTransactions.find((t: any) => 
        t.type === 'earn' && t.opinionText === opinionText
      );
      
      if (botGenerated) {
        const bots = safeGetFromStorage('autonomousBots', []);
        const bot = bots.find((b: any) => b.id === botGenerated.botId);
        
        return {
          author: bot ? bot.username : 'AI Bot',
          isBot: true,
          dateCreated: botGenerated.date || new Date().toLocaleDateString(),
          source: 'bot_generated'
        };
      }
      
      const transactions = safeGetFromStorage('transactions', []);
      const aiGenerated = transactions.find((t: any) => 
        t.type === 'earn' && 
        (t.opinionText === opinionText || t.description?.includes(opinionText.slice(0, 30)))
      );
      
      if (aiGenerated) {
        const currentUser = safeGetFromStorage('userProfile', {});
        return {
          author: currentUser.username || 'OpinionTrader123',
          isBot: false,
          dateCreated: aiGenerated.date || new Date().toLocaleDateString(),
          source: 'ai_generated'
        };
      }
      
      const currentUser = safeGetFromStorage('userProfile', {});
      return {
        author: currentUser.username || 'OpinionTrader123',
        isBot: false,
        dateCreated: new Date().toLocaleDateString(),
        source: 'user'
      };
      
    } catch (error) {
      console.error('Error getting opinion attribution:', error);
      const currentUser = safeGetFromStorage('userProfile', {});
      return {
        author: currentUser.username || 'Anonymous',
        isBot: false,
        dateCreated: new Date().toLocaleDateString(),
        source: 'user'
      };
    }
  };

  // Save attribution for an opinion
  const saveOpinionAttribution = (opinionText: string, attribution: OpinionAttribution) => {
    if (!isClient) return;
    
    try {
      const attributions = safeGetFromStorage('opinionAttributions', {});
      attributions[opinionText] = attribution;
      safeSetToStorage('opinionAttributions', attributions);
    } catch (error) {
      console.error('Error saving opinion attribution:', error);
    }
  };

  // UNIVERSAL PRICE CALCULATION - EXACT 0.1% movements (removed volatility)
  const calculatePrice = (timesPurchased: number, timesSold: number, basePrice: number = 10.00): number => {
    const netDemand = timesPurchased - timesSold;
    
    let priceMultiplier;
    if (netDemand >= 0) {
      // EXACT: 1.001 = 0.1% increase per purchase
      priceMultiplier = Math.pow(1.001, netDemand);
    } else {
      // EXACT: 0.999 = 0.1% decrease per sale
      priceMultiplier = Math.max(0.1, Math.pow(0.999, Math.abs(netDemand)));
    }
    
    const calculatedPrice = Math.max(basePrice * 0.5, basePrice * priceMultiplier);
    
    // CRITICAL: Always return exactly 2 decimal places
    return Math.round(calculatedPrice * 100) / 100;
  };

  // Calculate user's recent trading dominance
  const calculateUserDominance = (opinion: string, userTradeHistory?: any[]): number => {
    if (!isClient) return 0;
    
    try {
      const recentTrades = safeGetFromStorage('recentTradeActivity', {});
      const opinionTrades = recentTrades[opinion] || [];
      const userTrades = opinionTrades.filter((trade: any) => trade.isCurrentUser);
      
      return opinionTrades.length > 0 ? userTrades.length / opinionTrades.length : 0;
    } catch {
      return 0;
    }
  };

  // Track rapid trading for manipulation detection
  const getRapidTradeCount = (opinion: string, timeWindowMinutes: number): number => {
    if (!isClient) return 0;
    
    try {
      const rapidTrades = safeGetFromStorage('rapidTrades', {});
      const opinionTrades = rapidTrades[opinion] || [];
      const cutoffTime = Date.now() - (timeWindowMinutes * 60 * 1000);
      
      return opinionTrades.filter((timestamp: number) => timestamp > cutoffTime).length;
    } catch {
      return 0;
    }
  };

  // Calculate recent price volatility
  const calculateRecentVolatility = (marketData: OpinionMarketData): number => {
    if (!marketData.priceHistory || marketData.priceHistory.length < 3) return 1.0;
    
    const recentPrices = marketData.priceHistory.slice(-5).map(h => h.price);
    const avgPrice = recentPrices.reduce((sum, price) => sum + price, 0) / recentPrices.length;
    
    const variance = recentPrices.reduce((sum, price) => sum + Math.pow(price - avgPrice, 2), 0) / recentPrices.length;
    const standardDeviation = Math.sqrt(variance);
    
    return avgPrice > 0 ? standardDeviation / avgPrice : 1.0;
  };

  // Anti-manipulation penalty calculation
  const calculateManipulationPenalty = (
    opinion: string,
    marketData: OpinionMarketData,
    userTradeHistory?: any[]
  ): number => {
    let penalty = 0;
    
    // Check for rapid trading (pump and dump protection)
    const recentTrades = getRapidTradeCount(opinion, 60); // trades in last hour
    if (recentTrades > 5) {
      penalty += 0.02; // 2% penalty for rapid trading
    }
    
    // Check for single trader dominance
    const userDominance = calculateUserDominance(opinion, userTradeHistory);
    if (userDominance > 0.6) { // If user made >60% of recent trades
      penalty += 0.03; // 3% penalty for market dominance
    }
    
    // Check for suspicious price movements
    const priceVolatility = calculateRecentVolatility(marketData);
    if (priceVolatility > 2.0) {
      penalty += 0.015; // 1.5% penalty for suspicious volatility
    }
    
    // Cap total manipulation penalty at 8%
    return Math.min(penalty, 0.08);
  };

  // FIXED: Calculate sell price - Simple: always 95% of current market price (precise decimals)
  const calculateSellPrice = (currentMarketPrice: number, userPurchasePrice?: number): number => {
    // Always sell for 95% of current market price
    // Anti-arbitrage is handled by ultra-micro market price jumps (0.1%) instead
    // Return precise decimal (rounded to 2 decimal places for currency)
    return Math.round(currentMarketPrice * 0.95 * 100) / 100;
  };

  // Helper to get the user's purchase price for an opinion
  const getUserPurchasePrice = (opinionText: string): number => {
    const asset = ownedOpinions.find(asset => asset.text === opinionText);
    console.log(`DEBUG getUserPurchasePrice: opinion="${opinionText}", found asset:`, asset);
    return asset ? asset.purchasePrice : currentPrice;
  };

  // Track trade activity for manipulation detection
  const trackTradeActivity = (opinion: string, action: 'buy' | 'sell', price: number, isCurrentUser: boolean = true): void => {
    if (!isClient) return;
    
    try {
      // Track recent trade activity
      const recentTrades = safeGetFromStorage('recentTradeActivity', {});
      if (!recentTrades[opinion]) recentTrades[opinion] = [];
      
      recentTrades[opinion].push({
        action,
        price,
        timestamp: Date.now(),
        isCurrentUser
      });
      
      // Keep only last 20 trades per opinion
      recentTrades[opinion] = recentTrades[opinion].slice(-20);
      safeSetToStorage('recentTradeActivity', recentTrades);
      
      // Track rapid trades
      const rapidTrades = safeGetFromStorage('rapidTrades', {});
      if (!rapidTrades[opinion]) rapidTrades[opinion] = [];
      
      rapidTrades[opinion].push(Date.now());
      
      // Keep only trades from last 2 hours
      const twoHoursAgo = Date.now() - (2 * 60 * 60 * 1000);
      rapidTrades[opinion] = rapidTrades[opinion].filter((timestamp: number) => timestamp > twoHoursAgo);
      
      safeSetToStorage('rapidTrades', rapidTrades);
    } catch (error) {
      console.error('Error tracking trade activity:', error);
    }
  };

  // Calculate daily trading volume
  const calculateDailyVolume = (opinionText: string): number => {
    if (!isClient) return 0;
    
    try {
      const marketData = safeGetFromStorage('opinionMarketData', {});
      const data = marketData[opinionText];
      
      if (!data || !data.priceHistory) return 0;
      
      const oneDayAgo = Date.now() - (24 * 60 * 60 * 1000);
      const recentTrades = data.priceHistory.filter((trade: any) => 
        new Date(trade.timestamp).getTime() > oneDayAgo
      );
      
      return recentTrades.length;
    } catch {
      return 0;
    }
  };

  // REMOVED: calculateVolatility function - no longer needed

  // FIXED: Get market data for an opinion - GUARANTEED $10.00 start (removed volatility)
  const getOpinionMarketData = (opinionText: string): OpinionMarketData => {
    if (!isClient) {
      return {
        opinionText,
        timesPurchased: 0,
        timesSold: 0,
        currentPrice: 10.00, // ALWAYS START AT $10.00
        basePrice: 10.00,    // ALWAYS $10.00 BASE
        lastUpdated: new Date().toISOString(),
        priceHistory: [],
        liquidityScore: 0,
        dailyVolume: 0,
        manipulation_protection: {
          rapid_trades: 0,
          single_trader_percentage: 0,
          last_manipulation_check: new Date().toISOString()
        }
      };
    }

    const marketData = safeGetFromStorage('opinionMarketData', {});
    
    if (marketData[opinionText]) {
      const data = marketData[opinionText];
      
      // CRITICAL FIX: Verify price consistency (removed volatility from calculation)
      const expectedPrice = calculatePrice(data.timesPurchased, data.timesSold, data.basePrice || 10.00);
      if (Math.abs(expectedPrice - data.currentPrice) > 0.01) {
        console.warn(`Price inconsistency detected for "${opinionText}": Expected ${expectedPrice}, Got ${data.currentPrice}. Fixing...`);
        data.currentPrice = expectedPrice;
        marketData[opinionText] = data;
        safeSetToStorage('opinionMarketData', marketData);
      }
      
      // Ensure base price is always $10.00
      if (data.basePrice !== 10.00) {
        console.log(`🔧 FIXING BASE PRICE: "${opinionText.slice(0, 30)}..." - ${data.basePrice} → 10.00`);
        data.basePrice = 10.00;
        marketData[opinionText] = data;
        safeSetToStorage('opinionMarketData', marketData);
      }
      
      return {
        ...data,
        liquidityScore: Math.min((data.timesPurchased + data.timesSold) / 20, 1),
        dailyVolume: calculateDailyVolume(opinionText),
        manipulation_protection: data.manipulation_protection || {
          rapid_trades: 0,
          single_trader_percentage: 0,
          last_manipulation_check: new Date().toISOString()
        }
      };
    } else {
      // CRITICAL FIX: Create new market data starting at EXACTLY $10.00 (removed volatility)
      const basePrice = 10.00;
      
      const newMarketData: OpinionMarketData = {
        opinionText,
        timesPurchased: 0,
        timesSold: 0,
        currentPrice: 10.00, // EXACT $10.00 start
        basePrice: 10.00,    // EXACT $10.00 base
        lastUpdated: new Date().toISOString(),
        priceHistory: [{ price: 10.00, timestamp: new Date().toISOString(), action: 'create' }],
        liquidityScore: 0,
        dailyVolume: 0,
        manipulation_protection: {
          rapid_trades: 0,
          single_trader_percentage: 0,
          last_manipulation_check: new Date().toISOString()
        }
      };
      
      // Save the new market data
      marketData[opinionText] = newMarketData;
      safeSetToStorage('opinionMarketData', newMarketData);
      
      console.log(`✅ Created market data for "${opinionText}" at exactly $10.00`);
      
      return newMarketData;
    }
  };

  // FIXED: Update market data for an opinion with realistic tracking (removed volatility)
  const updateOpinionMarketDataRealistic = (opinionText: string, action: 'buy' | 'sell'): OpinionMarketData => {
    if (!isClient) {
      return getOpinionMarketData(opinionText);
    }

    const marketData = safeGetFromStorage('opinionMarketData', {});
    const currentData = getOpinionMarketData(opinionText);
    
    const newTimesPurchased = action === 'buy' ? currentData.timesPurchased + 1 : currentData.timesPurchased;
    const newTimesSold = action === 'sell' ? currentData.timesSold + 1 : currentData.timesSold;
    const newPrice = calculatePrice(newTimesPurchased, newTimesSold, currentData.basePrice);
    
    // Update liquidity score
    const totalVolume = newTimesPurchased + newTimesSold;
    const liquidityScore = Math.min(totalVolume / 20, 1);
    
    // Calculate daily volume
    const dailyVolume = calculateDailyVolume(opinionText);
    
    // Update manipulation protection metrics
    const manipulationProtection = {
      rapid_trades: getRapidTradeCount(opinionText, 60),
      single_trader_percentage: calculateUserDominance(opinionText),
      last_manipulation_check: new Date().toISOString()
    };
    
    const updatedData: OpinionMarketData = {
      ...currentData,
      timesPurchased: newTimesPurchased,
      timesSold: newTimesSold,
      currentPrice: newPrice,
      lastUpdated: new Date().toISOString(),
      liquidityScore,
      dailyVolume,
      manipulation_protection: manipulationProtection,
      priceHistory: [
        ...(currentData.priceHistory || []).slice(-19),
        { price: newPrice, timestamp: new Date().toISOString(), action }
      ]
    };
    
    marketData[opinionText] = updatedData;
    safeSetToStorage('opinionMarketData', marketData);
    
    // Track this trade
    trackTradeActivity(opinionText, action, newPrice, true);
    
    return updatedData;
  };

  // Calculate potential winnings for short bet (enhanced for 1%-100% range)
  const calculateShortWinnings = (betAmount: number, targetDropPercentage: number, timeLimit: number): number => {
    // Enhanced multiplier system for full 1%-100% range
    let dropMultiplier;
    
    if (targetDropPercentage <= 5) {
      // Very easy targets: 1-5% drops
      dropMultiplier = 1 + (targetDropPercentage / 100) * 0.5; // Low multiplier
    } else if (targetDropPercentage <= 20) {
      // Easy-moderate targets: 6-20% drops
      dropMultiplier = 1 + (targetDropPercentage / 100) * 1.5;
    } else if (targetDropPercentage <= 50) {
      // Moderate-hard targets: 21-50% drops
      dropMultiplier = 1 + (targetDropPercentage / 100) * 3;
    } else if (targetDropPercentage <= 80) {
      // Very hard targets: 51-80% drops
      dropMultiplier = 1 + (targetDropPercentage / 100) * 5;
    } else {
      // Extreme targets: 81-100% drops (price going near/to zero)
      dropMultiplier = 1 + (targetDropPercentage / 100) * 10; // Massive multiplier
    }
    
    // Time multiplier (shorter time = higher risk = higher reward)
    const timeMultiplier = timeLimit <= 6 ? 2.5 : timeLimit <= 12 ? 2.0 : timeLimit <= 24 ? 1.5 : 1.0;
    
    const totalMultiplier = dropMultiplier * timeMultiplier;
    
    return Math.round(betAmount * totalMultiplier * 100) / 100; // Ensure proper decimals
  };

  // Load short positions
  const loadShortPositions = () => {
    if (!isClient) return;
    
    try {
      const storedShorts = safeGetFromStorage('shortPositions', null);
      if (storedShorts) {
        const shorts = storedShorts as ShortPosition[];
        const activeShorts = shorts.filter(short => short.status === 'active');
        setActiveShorts(activeShorts);
        
        // Check if user has active short for this opinion
        if (opinion) {
          const hasShort = activeShorts.some(short => short.opinionText === opinion);
          setHasActiveShort(hasShort);
        }
      }
    } catch (error) {
      console.error('Error loading short positions:', error);
    }
  };

  // Check and resolve expired/completed short positions
  const checkShortPositions = () => {
    if (!opinion || !isClient) return;
    
    try {
      const storedShorts = safeGetFromStorage('shortPositions', null);
      if (!storedShorts) return;
      
      const shorts = storedShorts as ShortPosition[];
      const currentTime = new Date();
      let updated = false;
      
      const updatedShorts = shorts.map(short => {
        if (short.status !== 'active') return short;
        
        const expirationTime = new Date(short.expirationDate);
        const currentMarketData = getOpinionMarketData(short.opinionText);
        
        // Check if expired
        if (currentTime > expirationTime) {
          updated = true;
          
          // HARSH PENALTY: User owes 100x current market price for expired shorts!
          const penalty = Math.round(currentMarketData.currentPrice * 100 * 100) / 100; // 100x current price
          
          const updatedProfile = {
            ...userProfile,
            balance: userProfile.balance - penalty,
            totalLosses: userProfile.totalLosses + penalty
          };
          setUserProfile(updatedProfile);
          safeSetToStorage('userProfile', updatedProfile);
          
          // Add penalty transaction
          const penaltyTransaction: Transaction = {
            id: Date.now().toString(),
            type: 'short_loss',
            shortId: short.id,
            opinionText: short.opinionText.length > 50 ? short.opinionText.slice(0, 50) + '...' : short.opinionText,
            amount: -penalty,
            date: new Date().toLocaleDateString()
          };
          
          const existingTransactions = safeGetFromStorage('transactions', []);
          const updatedTransactions = [penaltyTransaction, ...existingTransactions.slice(0, 9)];
          safeSetToStorage('transactions', updatedTransactions);
          
          setMessage(`💀 Short bet expired! Penalty: $${penalty.toFixed(2)} (100x current price of $${currentMarketData.currentPrice.toFixed(2)})`);
          setTimeout(() => setMessage(''), 10000);
          
          return { ...short, status: 'expired' as const };
        }
        
        // Check if target reached (price dropped enough)
        if (currentMarketData.currentPrice <= short.targetPrice) {
          updated = true;
          
          // User wins the bet
          const updatedProfile = {
            ...userProfile,
            balance: userProfile.balance + short.potentialWinnings,
            totalEarnings: userProfile.totalEarnings + short.potentialWinnings
          };
          setUserProfile(updatedProfile);
          safeSetToStorage('userProfile', updatedProfile);
          
          // Add transaction
          const newTransaction: Transaction = {
            id: Date.now().toString(),
            type: 'short_win',
            shortId: short.id,
            opinionText: short.opinionText.length > 50 ? short.opinionText.slice(0, 50) + '...' : short.opinionText,
            amount: short.potentialWinnings,
            date: new Date().toLocaleDateString()
          };
          
          const existingTransactions = safeGetFromStorage('transactions', []);
          const updatedTransactions = [newTransaction, ...existingTransactions.slice(0, 9)];
          safeSetToStorage('transactions', updatedTransactions);
          
          setMessage(`🎉 Short bet won! Earned $${short.potentialWinnings.toFixed(2)}!`);
          setTimeout(() => setMessage(''), 7000);
          
          return { ...short, status: 'won' as const };
        }
        
        return short;
      });
      
      if (updated) {
        safeSetToStorage('shortPositions', updatedShorts);
        loadShortPositions();
      }
    } catch (error) {
      console.error('Error checking short positions:', error);
    }
  };

  // Place short bet
  const placeShortBet = () => {
    if (!opinion || userProfile.balance < shortSettings.betAmount || !isClient) {
      setMessage('Insufficient funds for this bet!');
      setTimeout(() => setMessage(''), 5000);
      return;
    }
    
    if (hasActiveShort) {
      setMessage('You already have an active short position on this opinion!');
      setTimeout(() => setMessage(''), 5000);
      return;
    }
    
    // Check if user owns any shares of this opinion
    if (ownedQuantity > 0) {
      setMessage('Cannot short opinions you currently own. Sell your position first.');
      setTimeout(() => setMessage(''), 5000);
      return;
    }
    
    const targetPrice = Math.round((currentPrice * (1 - shortSettings.targetDropPercentage / 100)) * 100) / 100;
    const potentialWinnings = calculateShortWinnings(
      shortSettings.betAmount, 
      shortSettings.targetDropPercentage, 
      shortSettings.timeLimit
    );
    
    const expirationTime = new Date();
    expirationTime.setHours(expirationTime.getHours() + shortSettings.timeLimit);
    
    const newShort: ShortPosition = {
      id: Date.now().toString(),
      opinionText: opinion,
      opinionId: id as string,
      betAmount: shortSettings.betAmount,
      targetDropPercentage: shortSettings.targetDropPercentage,
      startingPrice: currentPrice,
      targetPrice,
      potentialWinnings,
      expirationDate: expirationTime.toISOString(),
      createdDate: new Date().toISOString(),
      status: 'active'
    };
    
    // Deduct bet amount from balance
    const updatedProfile = {
      ...userProfile,
      balance: userProfile.balance - shortSettings.betAmount
    };
    setUserProfile(updatedProfile);
    safeSetToStorage('userProfile', updatedProfile);
    
    // Save short position
    const existingShorts = safeGetFromStorage('shortPositions', []);
    const updatedShorts = [...existingShorts, newShort];
    safeSetToStorage('shortPositions', updatedShorts);
    
    // Add transaction
    const newTransaction: Transaction = {
      id: Date.now().toString(),
      type: 'short_place',
      shortId: newShort.id,
      opinionText: opinion.length > 50 ? opinion.slice(0, 50) + '...' : opinion,
      amount: -shortSettings.betAmount,
      date: new Date().toLocaleDateString()
    };
    
    const existingTransactions = safeGetFromStorage('transactions', []);
    const updatedTransactions = [newTransaction, ...existingTransactions.slice(0, 9)];
    safeSetToStorage('transactions', updatedTransactions);
    
    setHasActiveShort(true);
    setShowShortModal(false);
    loadShortPositions();
    
    setMessage(`📉 Short bet placed! You'll win $${potentialWinnings.toFixed(2)} if price drops to $${targetPrice.toFixed(2)} within ${shortSettings.timeLimit} hours.`);
    setTimeout(() => setMessage(''), 10000);
  };

  // Update all owned opinions with new market prices
  const updateOwnedOpinionPrices = () => {
    if (!isClient) return;
    
    const storedAssets = safeGetFromStorage('ownedOpinions', null);
    if (!storedAssets) return;
    
    const owned = storedAssets;
    const updatedOwned = owned.map((asset: OpinionAsset) => {
      const marketData = getOpinionMarketData(asset.text);
      return {
        ...asset,
        currentPrice: marketData.currentPrice
      };
    });
    
    setOwnedOpinions(updatedOwned);
    safeSetToStorage('ownedOpinions', updatedOwned);
  };

  useEffect(() => {
    if (!isClient) return;
    
    if (typeof id !== 'string') {
      setOpinion('Opinion not found.');
      return;
    }

    try {
      const stored = safeGetFromStorage('opinions', null);
      if (!stored) {
        setOpinion('Opinion not found.');
        setOpinions([]);
        return;
      }

      const all = stored;
      const mappedOpinions = all.map((text: string, i: number) => ({
        id: i.toString(),
        text,
      }));
      setOpinions(mappedOpinions);

      const idx = parseInt(id, 10);
      if (!isNaN(idx) && all[idx] !== undefined) {
        const currentOpinion = all[idx];
        setOpinion(currentOpinion);
        
        const opinionAttribution = getOpinionAttribution(currentOpinion, idx);
        setAttribution(opinionAttribution);
        saveOpinionAttribution(currentOpinion, opinionAttribution);
        
        const marketData = getOpinionMarketData(currentOpinion);
        setCurrentPrice(marketData.currentPrice);
        
        // Get owned asset to check purchase price
        const storedAssets = safeGetFromStorage('ownedOpinions', null);
        let ownedAsset = null;
        if (storedAssets) {
          const owned = storedAssets;
          ownedAsset = owned.find((asset: OpinionAsset) => asset.text === currentOpinion);
        }
        
        console.log(`DEBUG initial load: ownedAsset =`, ownedAsset);
        const initialSellPrice = calculateSellPrice(marketData.currentPrice, ownedAsset?.purchasePrice);
        console.log(`DEBUG initial load: calculated sell price = ${initialSellPrice.toFixed(2)}`);
        setSellPrice(initialSellPrice);
        setTimesPurchased(marketData.timesPurchased);
        setTimesSold(marketData.timesSold);
      } else {
        setOpinion('Opinion not found.');
      }

      const storedProfile = safeGetFromStorage('userProfile', null);
      if (storedProfile) {
        setUserProfile(storedProfile);
      }

      updateOwnedOpinionPrices();
      
      const storedAssets = safeGetFromStorage('ownedOpinions', null);
      if (storedAssets && all[idx]) {
        const owned = storedAssets;
        const ownedAsset = owned.find((asset: OpinionAsset) => 
          asset.text === all[idx]
        );
        if (ownedAsset) {
          setAlreadyOwned(true);
          setOwnedQuantity(ownedAsset.quantity);
        }
      }

      // Load short positions
      loadShortPositions();

    } catch (error) {
      console.error('Error loading opinion data:', error);
      setOpinion('Error loading opinion.');
    }
  }, [id, isClient]);

  // Check short positions periodically
  useEffect(() => {
    if (opinion && isClient) {
      checkShortPositions();
      const interval = setInterval(checkShortPositions, 30000); // Check every 30 seconds
      return () => clearInterval(interval);
    }
  }, [opinion, currentPrice, isClient]);

  // Update sell price whenever current price changes
  useEffect(() => {
    if (!isClient) return;
    
    console.log(`DEBUG useEffect: alreadyOwned=${alreadyOwned}, currentPrice=${currentPrice}, opinion="${opinion}"`);
    if (alreadyOwned && currentPrice > 0 && opinion) {
      const userPurchasePrice = getUserPurchasePrice(opinion);
      console.log(`DEBUG useEffect: calling calculateSellPrice(${currentPrice.toFixed(2)}, ${userPurchasePrice.toFixed(2)})`);
      const newSellPrice = calculateSellPrice(currentPrice, userPurchasePrice);
      console.log(`DEBUG useEffect: calculated sell price = ${newSellPrice.toFixed(2)}`);
      setSellPrice(newSellPrice);
    }
  }, [currentPrice, alreadyOwned, opinion, ownedOpinions, isClient]); // Added ownedOpinions and isClient dependency

  // FIXED: Purchase opinion with proper feed integration
const purchaseOpinion = () => {
  if (!opinion || !isClient) return;

  if (userProfile.balance < currentPrice) {
    setMessage('Insufficient funds! Generate more opinions to earn money.');
    setTimeout(() => setMessage(''), 5000);
    return;
  }

  // Check for rapid trading penalty
  const rapidTradeCount = getRapidTradeCount(opinion, 10); // last 10 minutes
  if (rapidTradeCount > 3) {
    setMessage('⚠️ Rapid trading detected! Please wait before making another purchase.');
    setTimeout(() => setMessage(''), 5000);
    return;
  }

  const purchasePrice = currentPrice; // Store the exact purchase price
  const purchaseQuantity = 1; // Always buying 1 share
  const totalCost = purchasePrice; // Total cost for 1 share

  const updatedMarketData = updateOpinionMarketDataRealistic(opinion, 'buy');

  if (alreadyOwned) {
    const updatedOwnedOpinions = ownedOpinions.map(asset => {
      if (asset.text === opinion) {
        return {
          ...asset,
          quantity: asset.quantity + 1,
          currentPrice: updatedMarketData.currentPrice
        };
      }
      return asset;
    });
    setOwnedOpinions(updatedOwnedOpinions);
    setOwnedQuantity(ownedQuantity + 1);
    safeSetToStorage('ownedOpinions', updatedOwnedOpinions);
  } else {
    const newAsset: OpinionAsset = {
      id: Date.now().toString(),
      text: opinion,
      purchasePrice: purchasePrice, // Store exact purchase price
      currentPrice: updatedMarketData.currentPrice,
      purchaseDate: new Date().toLocaleDateString(),
      quantity: 1
    };

    const updatedOwnedOpinions = [...ownedOpinions, newAsset];
    setOwnedOpinions(updatedOwnedOpinions);
    safeSetToStorage('ownedOpinions', updatedOwnedOpinions);
    setAlreadyOwned(true);
    setOwnedQuantity(1);
  }

  // FIXED: Create transaction with proper price and quantity metadata
  const newTransaction: Transaction = {
    id: Date.now().toString(),
    type: 'buy',
    opinionText: opinion.length > 50 ? opinion.slice(0, 50) + '...' : opinion,
    amount: -totalCost, // Negative because it's an expense
    price: purchasePrice, // Store the actual purchase price
    quantity: purchaseQuantity, // Store the quantity purchased
    date: new Date().toLocaleDateString()
  };

  updateOwnedOpinionPrices();

  const updatedProfile = {
    ...userProfile,
    balance: userProfile.balance - totalCost
  };
  setUserProfile(updatedProfile);
  safeSetToStorage('userProfile', updatedProfile);

  const existingTransactions = safeGetFromStorage('transactions', []);
  const updatedTransactions = [newTransaction, ...existingTransactions.slice(0, 9)];
  safeSetToStorage('transactions', updatedTransactions);

  const oldPrice = currentPrice;
  setCurrentPrice(updatedMarketData.currentPrice);
  
  // Update sell price based on new market price (simple 95% calculation)
  setSellPrice(calculateSellPrice(updatedMarketData.currentPrice));
  setTimesPurchased(updatedMarketData.timesPurchased);
  
  setMessage(`Successfully purchased! Price: $${oldPrice.toFixed(2)} → $${updatedMarketData.currentPrice.toFixed(2)}. You can sell for: $${calculateSellPrice(updatedMarketData.currentPrice).toFixed(2)}`);
  setTimeout(() => setMessage(''), 7000);

  // CRITICAL FIX: Call the global feed tracking functions
  if (typeof window !== 'undefined') {
    // Method 1: Use the global tracking function if available
    if ((window as any).trackTrade) {
      console.log('🔥 CALLING trackTrade for purchase...');
      (window as any).trackTrade('buy', opinion, purchaseQuantity, purchasePrice, totalCost);
    }
    
    // Method 2: Use the enhanced interception function
    if ((window as any).interceptBuyTransaction) {
      console.log('🔥 CALLING interceptBuyTransaction...');
      (window as any).interceptBuyTransaction(opinion, purchaseQuantity, purchasePrice);
    }
    
    // Method 3: Directly add to global feed
    if ((window as any).addToGlobalFeed) {
      console.log('🔥 CALLING addToGlobalFeed for purchase...');
      (window as any).addToGlobalFeed({
        type: 'buy',
        username: userProfile.username,
        opinionText: opinion,
        opinionId: id,
        amount: -totalCost,
        price: purchasePrice,
        quantity: purchaseQuantity,
        timestamp: new Date().toISOString(),
        isBot: false
      });
    }
    
    // Method 4: Dispatch custom event
    window.dispatchEvent(new CustomEvent('newTransaction', {
      detail: {
        type: 'buy',
        username: userProfile.username,
        opinionText: opinion,
        opinionId: id,
        amount: -totalCost,
        price: purchasePrice,
        quantity: purchaseQuantity,
        timestamp: new Date().toISOString(),
        isBot: false
      }
    }));
    
    console.log('✅ All feed tracking methods called for PURCHASE');
  }
};

// FIXED: Sell opinion with proper feed integration

  // FIXED: Sell opinion with proper decimal handling and metadata tracking
  const sellOpinion = () => {
    if (!opinion || !alreadyOwned || ownedQuantity === 0 || !isClient) return;

    // Check if user has active short position - if so, they must buy units equal to target drop percentage
    const activeShort = activeShorts.find(short => short.opinionText === opinion && short.status === 'active');
    
    if (activeShort) {
      // User must buy units equal to their target drop percentage at current market price
      const unitsToBuy = activeShort.targetDropPercentage; // e.g., 15% drop = must buy 15 units
      const costPerUnit = currentPrice;
      const totalPenaltyCost = Math.round(unitsToBuy * costPerUnit * 100) / 100;
      
      const updatedProfile = {
        ...userProfile,
        balance: userProfile.balance - totalPenaltyCost,
        totalLosses: userProfile.totalLosses + totalPenaltyCost
      };
      setUserProfile(updatedProfile);
      safeSetToStorage('userProfile', updatedProfile);
      
      // Mark short as lost and add penalty transaction
      const updatedShorts = activeShorts.map(short => 
        short.id === activeShort.id ? { ...short, status: 'lost' as const } : short
      );
      setActiveShorts(updatedShorts);
      
      const allShorts = safeGetFromStorage('shortPositions', []);
      const updatedAllShorts = allShorts.map((short: ShortPosition) => 
        short.id === activeShort.id ? { ...short, status: 'lost' as const } : short
      );
      safeSetToStorage('shortPositions', updatedAllShorts);
      
      // Add penalty transaction
      const penaltyTransaction: Transaction = {
        id: Date.now().toString(),
        type: 'short_loss',
        shortId: activeShort.id,
        opinionText: opinion.length > 50 ? opinion.slice(0, 50) + '...' : opinion,
        amount: -totalPenaltyCost,
        date: new Date().toLocaleDateString()
      };
      
      const existingTransactions = safeGetFromStorage('transactions', []);
      safeSetToStorage('transactions', [penaltyTransaction, ...existingTransactions.slice(0, 9)]);
      
      setHasActiveShort(false);
      
      setMessage(`⚠️ Short position cancelled! Must buy ${unitsToBuy} units at $${costPerUnit.toFixed(2)} each = $${totalPenaltyCost.toFixed(2)} penalty for early exit.`);
      setTimeout(() => setMessage(''), 10000);
    }

    // Get the actual sell price based on current market price
    const actualSellPrice = calculateSellPrice(currentPrice);
    const sellQuantity = 1; // Always selling 1 share
    const totalReceived = actualSellPrice; // Total received for 1 share

    const updatedMarketData = updateOpinionMarketDataRealistic(opinion, 'sell');

    const updatedOwnedOpinions = ownedOpinions.map(asset => {
      if (asset.text === opinion) {
        const newQuantity = asset.quantity - 1;
        return {
          ...asset,
          quantity: newQuantity,
          currentPrice: updatedMarketData.currentPrice
        };
      }
      return asset;
    }).filter(asset => asset.quantity > 0);

    setOwnedOpinions(updatedOwnedOpinions);
    safeSetToStorage('ownedOpinions', updatedOwnedOpinions);

    const newQuantity = ownedQuantity - 1;
    setOwnedQuantity(newQuantity);
    if (newQuantity === 0) {
      setAlreadyOwned(false);
    }

    // FIXED: Create transaction with proper price and quantity metadata
    const newTransaction: Transaction = {
      id: Date.now().toString(),
      type: 'sell',
      opinionText: opinion.length > 50 ? opinion.slice(0, 50) + '...' : opinion,
      amount: totalReceived, // Positive because it's income
      price: actualSellPrice, // Store the actual sell price
      quantity: sellQuantity, // Store the quantity sold
      date: new Date().toLocaleDateString()
    };

    updateOwnedOpinionPrices();

    const updatedProfile = {
      ...userProfile,
      balance: userProfile.balance + totalReceived,
      totalEarnings: userProfile.totalEarnings + totalReceived
    };
    setUserProfile(updatedProfile);
    safeSetToStorage('userProfile', updatedProfile);

    const existingTransactions = safeGetFromStorage('transactions', []);
    const updatedTransactions = [newTransaction, ...existingTransactions.slice(0, 9)];
    safeSetToStorage('transactions', updatedTransactions);

    const oldPrice = currentPrice;
    setCurrentPrice(updatedMarketData.currentPrice);
    
    // Update sell price for remaining shares (if any)
    if (newQuantity > 0) {
      setSellPrice(calculateSellPrice(updatedMarketData.currentPrice));
    }
    setTimesSold(updatedMarketData.timesSold);
    
    const userPurchasePrice = getUserPurchasePrice(opinion);
    const profitLoss = actualSellPrice - userPurchasePrice;
    const profitMessage = profitLoss > 0 ? `📈 Profit: +$${profitLoss.toFixed(2)}` : profitLoss < 0 ? `📉 Loss: $${Math.abs(profitLoss).toFixed(2)}` : '📊 Break even';
    
    const baseMessage = `Sold for $${actualSellPrice.toFixed(2)}! ${profitMessage} (Bought at $${userPurchasePrice.toFixed(2)}). Market: $${oldPrice.toFixed(2)} → $${updatedMarketData.currentPrice.toFixed(2)}`;
    
    if (!activeShort) {
      setMessage(baseMessage);
      setTimeout(() => setMessage(''), 7000);
    }

    // Add to global activity feed if available
    if (typeof window !== 'undefined' && (window as any).addToGlobalFeed) {
      (window as any).addToGlobalFeed({
        type: 'sell',
        username: userProfile.username,
        opinionText: opinion,
        opinionId: id,
        amount: totalReceived,
        price: actualSellPrice,
        quantity: sellQuantity,
        timestamp: new Date().toISOString(),
        isBot: false
      });
    }
  };

  const getMarketTrend = () => {
    const netDemand = timesPurchased - timesSold;
    if (netDemand > 5) return { emoji: <RocketLaunch size={32} weight="fill" />, text: 'Bullish', color: 'bullish', class: 'bullish' };
    if (netDemand > 2) return { emoji: <ChartLineUp size={32} weight="fill" />, text: 'Rising', color: 'bullish', class: 'bullish' };
    if (netDemand > -2) return { emoji: <FlowerLotus size={32} weight="fill" />, text: 'Stable', color: 'stable', class: 'stable' };
    if (netDemand > -5) return { emoji: <ChartLineDown size={32} weight="fill" />, text: 'Declining', color: 'bearish', class: 'bearish' };
    return { emoji: <Skull size={32} weight="fill" />, text: 'Bearish', color: 'bearish', class: 'bearish' };
  };

  const getMessageClass = (message: string) => {
    if (message.includes('Successfully') || message.includes('won!')) return 'success';
    if (message.includes('Insufficient') || message.includes('⚠️')) return 'error';
    return 'warning';
  };

  const getAuthorDisplay = (attribution: OpinionAttribution) => {
    if (attribution.isBot) {
      return {
        name: attribution.author,
        icon: '🤖',
        description: 'Autonomous Trading Bot',
        class: 'bot'
      };
    } else if (attribution.source === 'ai_generated') {
      return {
        name: attribution.author,
        icon: '✨',
        description: 'AI Generated',
        class: 'ai'
      };
    } else {
      return {
        name: attribution.author,
        icon: '👤',
        description: 'User Created',
        class: 'user'
      };
    }
  };

  // Don't render until client-side hydration is complete
  if (!isClient) {
    return <div>Loading...</div>;
  }

  const trend = getMarketTrend();

  return (
    <div className="page-container">
      <Sidebar opinions={opinions} />
      
      <main className="main-content">
        {/* Header with Navigation */}
        <div className={styles.pageHeader}>
          <button
            onClick={() => router.push('/')}
            className={styles.backButton}
          >
            <ArrowLeft size={24}/> Back to Profile
          </button>

          <div className={styles.headerActions}>
            <a href="/users" className="nav-button traders">
              <ScanSmiley size={24} /> View Traders
            </a>
            <a href="/feed" className="nav-button feed">
              <RssSimple size={24} /> Live Feed
            </a>
            <a href="/generate" className="nav-button generate">
              <Balloon size={24} /> Generate
            </a>

            <div className={styles.walletDisplay}>
<<<<<<< HEAD
              <p><PiggyBank size={32} weight="fill"/></p>
              <p>${userProfile.balance.toLocaleString()}</p>
=======
              <p>💰 Wallet</p>
              <p>${userProfile.balance.toFixed(2)}</p>
>>>>>>> 2dadae85
            </div>
          </div>
        </div>

        {/* Main Opinion Card */}
        <div className={styles.opinionCard}>
          <div className={styles.opinionHeader}>
            {/*<h1 className={styles.opinionTitle}>💬 Opinion #{id}</h1>*/}
            <div className={styles.badgeContainer}>
              {alreadyOwned && (
                <div className={styles.ownedBadge}>
                  <CheckSquare size={24} weight="fill" />
                  Owned: {ownedQuantity}
                </div>
              )}
              {hasActiveShort && (
                <div className={styles.shortBadge}>
                  📉 Short Active
                </div>
              )}
            </div>
          </div>
          
          <div className={styles.opinionText}>
            <p>{opinion}</p>
            <div className={styles.opinionAttribute}>
                {attribution && (
                  <div className={styles.attribution}>
                    <div>{getAuthorDisplay(attribution).name}</div>
                    <div className={styles.attributionMeta}>
                      {attribution.dateCreated}
                    </div>
                  </div>
                )}
            </div>
          </div>

          {/* Active Short Positions Display */}
          {activeShorts.filter(short => short.opinionText === opinion).map(short => (
            <div key={short.id} className={styles.activeShortCard}>
              <div className={styles.shortHeader}>
                <h4>📉 Active Short Position</h4>
                <div className={styles.shortStatus}>
                  Status: <span className={styles.activeStatus}>Active</span>
                </div>
              </div>
              <div className={styles.shortDetails}>
                <div className={styles.shortDetailItem}>
                  <span>Bet Amount:</span>
                  <span>${short.betAmount.toFixed(2)}</span>
                </div>
                <div className={styles.shortDetailItem}>
                  <span>Target Drop:</span>
                  <span>{short.targetDropPercentage}%</span>
                </div>
                <div className={styles.shortDetailItem}>
                  <span>Starting Price:</span>
                  <span>${short.startingPrice.toFixed(2)}</span>
                </div>
                <div className={styles.shortDetailItem}>
                  <span>Target Price:</span>
                  <span>${short.targetPrice.toFixed(2)}</span>
                </div>
                <div className={styles.shortDetailItem}>
                  <span>Potential Winnings:</span>
                  <span className={styles.winnings}>${short.potentialWinnings.toFixed(2)}</span>
                </div>
                <div className={styles.shortDetailItem}>
                  <span>Expires:</span>
                  <span>{new Date(short.expirationDate).toLocaleString()}</span>
                </div>
              </div>
              <div className={styles.shortProgress}>
                <div className={styles.progressLabel}>
                  Progress to Target: ${currentPrice.toFixed(2)} → ${short.targetPrice.toFixed(2)}
                </div>
                <div className={styles.progressBar}>
                  <div 
                    className={styles.progressFill}
                    style={{
                      width: `${Math.max(0, Math.min(100, ((short.startingPrice - currentPrice) / (short.startingPrice - short.targetPrice)) * 100))}%`
                    }}
                  />
                </div>
                <div className={styles.progressPercent}>
                  {Math.max(0, Math.min(100, ((short.startingPrice - currentPrice) / (short.startingPrice - short.targetPrice)) * 100)).toFixed(1)}% Complete
                </div>
              </div>
            </div>
          ))}

          {/* Price Chart - keeping the existing implementation */}
          <div className={styles.chartContainer}>
            {/* <h3 className={styles.chartTitle}>📈 Price History Chart</h3> */}
            
            {(() => {
              if (!opinion) return null;
              
              const marketData = getOpinionMarketData(opinion);
              const priceHistory = marketData.priceHistory || [];
              
              let chartData = [];
              if (priceHistory.length > 0) {
                chartData = priceHistory.map(item => ({
                  price: item.price,
                  date: new Date(item.timestamp).toLocaleDateString(),
                  time: new Date(item.timestamp).toLocaleTimeString(),
                  action: item.action
                }));
              } else {
                chartData = [
                  { price: marketData.basePrice, date: 'Start', time: '', action: 'base' },
                  { price: currentPrice, date: 'Now', time: '', action: 'current' }
                ];
              }
              
              if (chartData.length === 0) {
                return (
                  <div className={styles.chartEmpty}>
                    <div>📊</div>
                    <h4>No Trading Data Yet</h4>
                    <p>Chart will appear after first purchase or sale</p>
                  </div>
                );
              }
              
              const prices = chartData.map(d => d.price);
              const minPrice = Math.min(...prices);
              const maxPrice = Math.max(...prices);
              const priceRange = maxPrice - minPrice;
              const firstPrice = prices[0];
              const lastPrice = prices[prices.length - 1];
              const totalChange = lastPrice - firstPrice;
              const totalChangePercent = firstPrice > 0 ? ((totalChange / firstPrice) * 100) : 0;
              
              const maxBarHeight = 150;
              
              return (
                <div>
                  <div className={styles.chartSummary}>
                    <div className={styles.summaryItem}>
                      <div className={styles.summaryLabel}>Starting Price</div>
                      <div className={styles.summaryValue}>${firstPrice.toFixed(2)}</div>
                    </div>
                    <div className={styles.summaryItem}>
                      <div className={styles.summaryLabel}>Current Price</div>
                      <div className={styles.summaryValue}>${lastPrice.toFixed(2)}</div>
                    </div>
                    <div className={styles.summaryItem}>
                      <div className={styles.summaryLabel}>Total Change</div>
                      <div className={`${styles.summaryValue} ${totalChange >= 0 ? styles.positive : styles.negative}`}>
                        {totalChange >= 0 ? '+' : ''}${totalChange.toFixed(2)} ({totalChangePercent >= 0 ? '+' : ''}{totalChangePercent.toFixed(1)}%)
                      </div>
                    </div>
                    <div className={styles.summaryItem}>
                      <div className={styles.summaryLabel}>Data Points</div>
                      <div className={styles.summaryValue}>{chartData.length}</div>
                    </div>
                  </div>
                  
                  <div className={styles.chartVisual}>
                    <div className={`${styles.yAxisLabel} ${styles.top}`}>
                      ${maxPrice.toFixed(2)}
                    </div>
                    <div className={`${styles.yAxisLabel} ${styles.bottom}`}>
                      ${minPrice.toFixed(2)}
                    </div>
                    
                    {chartData.map((dataPoint, index) => {
                      const barHeight = priceRange > 0 
                        ? ((dataPoint.price - minPrice) / priceRange) * maxBarHeight 
                        : maxBarHeight / 2;
                      const isIncrease = index === 0 || dataPoint.price >= chartData[index - 1].price;
                      
                      return (
                        <div key={index} className={styles.chartBar}>
                          <div className={`${styles.barLabel} ${isIncrease ? styles.positive : styles.negative}`}>
                            ${dataPoint.price.toFixed(2)}
                          </div>
                          
                          <div
                            className={`${styles.bar} ${isIncrease ? styles.positive : styles.negative}`}
                            style={{ height: `${barHeight}px` }}
                            title={`${dataPoint.price.toFixed(2)} - ${dataPoint.date} ${dataPoint.time}`}
                          />
                          
                          <div className={styles.barDate}>
                            {dataPoint.date}
                          </div>
                        </div>
                      );
                    })}
                  </div>
                  
                  <div className={styles.chartLegend}>
                    <div className={styles.legendItem}>
                      <div className={`${styles.legendColor} ${styles.positive}`}></div>
                      <span>Price Increase</span>
                    </div>
                    <div className={styles.legendItem}>
                      <div className={`${styles.legendColor} ${styles.negative}`}></div>
                      <span>Price Decrease</span>
                    </div>
                  </div>
                </div>
              );
            })()}
          </div>

          {/* Market Stats */}
          <div className={styles.marketStats}>
            <div className={`${styles.statCard} ${styles.price}`}>
<<<<<<< HEAD
              <h3 className={`${styles.statTitle} ${styles.price}`}>Current Price</h3>
              <p className={styles.statValue}>${currentPrice}</p>
              <p className={styles.statSubtext}>Base price: $10</p>
=======
              <h3 className={`${styles.statTitle} ${styles.price}`}>💰 Current Price</h3>
              <p className={styles.statValue}>${currentPrice.toFixed(2)}</p>
              <p className={styles.statSubtext}>Base price: $10.00</p>
>>>>>>> 2dadae85
            </div>

            <div className={`${styles.statCard} ${styles.trend}`}>
              <h3 className={`${styles.statTitle} ${styles.trend}`}>Market Trend</h3>
              <p className={`${styles.statValue} ${styles[trend.class]}`}>
                {trend.emoji} {trend.text}
              </p>
              <p className={styles.statSubtext}>
                Net demand: {timesPurchased - timesSold}
              </p>
            </div>

            <div className={`${styles.statCard} ${styles.volume}`}>
              <h3 className={`${styles.statTitle} ${styles.volume}`}>Trading Volume</h3>
              <p className={styles.statValue}>
                {timesPurchased} buys
              </p>
              <p className={styles.statSubtext}>
                {timesSold} sells
              </p>
            </div>

            {alreadyOwned && (
              <div className={`${styles.statCard} ${styles.sell}`}>
<<<<<<< HEAD
                <h3 className={`${styles.statTitle} ${styles.sell}`}>Sell Price</h3>
                <p className={styles.statValue}>${sellPrice}</p>
=======
                <h3 className={`${styles.statTitle} ${styles.sell}`}>💸 Sell Price</h3>
                <p className={styles.statValue}>${sellPrice.toFixed(2)}</p>
>>>>>>> 2dadae85
                <div className={styles.marketConditions}>
                  {(() => {
                    const userPurchasePrice = getUserPurchasePrice(opinion || '');
                    
                    return (
                      <>
                        <p className={styles.statSubtext}>
                          Purchase: ${userPurchasePrice.toFixed(2)} | Market: ${currentPrice.toFixed(2)} | Sell: ${sellPrice.toFixed(2)}
                        </p>
                        <p className={styles.liquidityInfo}>
                          {sellPrice > userPurchasePrice 
                            ? `🎉 Profit potential: +${(sellPrice - userPurchasePrice).toFixed(2)}`
                            : sellPrice === userPurchasePrice 
                            ? `📊 Break even - no profit or loss`
                            : `📉 Loss: -${(userPurchasePrice - sellPrice).toFixed(2)} (5% transaction cost + small market moves)`
                          }
                        </p>
                      </>
                    );
                  })()}
                </div>
              </div>
            )}
          </div>

<<<<<<< HEAD
=======
          {/* Action Buttons */}
          <div className={styles.actionButtons}>
            {!alreadyOwned || ownedQuantity === 0 ? (
              <button
                onClick={purchaseOpinion}
                disabled={userProfile.balance < currentPrice}
                className={`${styles.actionButton} ${styles.buy}`}
              >
                {userProfile.balance < currentPrice 
                  ? `Need ${(currentPrice - userProfile.balance).toFixed(2)} more`
                  : `Buy for ${currentPrice.toFixed(2)}`
                }
              </button>
            ) : (
              <>
                <button
                  onClick={purchaseOpinion}
                  disabled={userProfile.balance < currentPrice}
                  className={`${styles.actionButton} ${styles.buyMore}`}
                >
                  {userProfile.balance < currentPrice 
                    ? `Need ${(currentPrice - userProfile.balance).toFixed(2)} more`
                    : `Buy More (${currentPrice.toFixed(2)})`
                  }
                </button>
                
                <button
                  onClick={sellOpinion}
                  className={`${styles.actionButton} ${styles.sell}`}
                >
                  Sell 1 for ${sellPrice.toFixed(2)}
                </button>
              </>
            )}
            
            {/* Short Bet Button */}
            <button
              onClick={() => setShowShortModal(true)}
              disabled={hasActiveShort || ownedQuantity > 0}
              className={`${styles.actionButton} ${styles.short}`}
            >
              {hasActiveShort ? 'Short Active' : 
               ownedQuantity > 0 ? 'Own Shares (Can\'t Short)' : 
               '📉 Short'}
            </button>
          </div>
        </div>
>>>>>>> 2dadae85

          {/* Short Bet Modal */}
          {showShortModal && (
          <div className={styles.modalOverlay}>
            <div className={styles.shortModal}>
              <div className={styles.modalHeader}>
                <h3>Short Bet Configuration</h3>
                <button 
                  onClick={() => setShowShortModal(false)}
                  className={styles.closeButton}
                >
                  ×
                </button>
              </div>
              
              <div className={styles.modalContent}>
                <p className={styles.shortExplanation}>
                  ⚠️ <strong>EXTREME RISK:</strong> Bet that this opinion's price will drop by your target percentage within the time limit. 
                  <br/><strong>PENALTIES:</strong> 
                  <br/>• If time expires → owe 100x current market price!
                  <br/>• If you sell shares early → must buy {shortSettings.targetDropPercentage} units at current price!
                  <br/>• Only way to avoid penalties: reach target price in time!
                  <br/><strong>NEW:</strong> You can now bet on any price drop from 1% to 100% (complete crash to $0.00)!
                </p>
                
                <div className={styles.shortSettings}>
                  <div className={styles.settingGroup}>
                    <label>Bet Amount ($)</label>
                    <input
                      type="number"
                      min="10"
                      max={userProfile.balance}
                      value={shortSettings.betAmount}
                      onChange={(e) => setShortSettings({
                        ...shortSettings,
                        betAmount: Math.max(10, Math.min(userProfile.balance, parseInt(e.target.value) || 10))
                      })}
                      className={styles.settingInput}
                    />
                    <span className={styles.settingHint}>Available: ${userProfile.balance.toFixed(2)}</span>
                  </div>
                  
                  <div className={styles.settingGroup}>
                    <label>Target Price Drop (%)</label>
                    <div className={styles.percentageInputContainer}>
                      <input
                        type="range"
                        min="1"
                        max="100"
                        value={shortSettings.targetDropPercentage}
                        onChange={(e) => setShortSettings({
                          ...shortSettings,
                          targetDropPercentage: parseInt(e.target.value)
                        })}
                        className={styles.settingSlider}
                      />
                      <input
                        type="number"
                        min="1"
                        max="100"
                        value={shortSettings.targetDropPercentage}
                        onChange={(e) => {
                          const value = Math.max(1, Math.min(100, parseInt(e.target.value) || 1));
                          setShortSettings({
                            ...shortSettings,
                            targetDropPercentage: value
                          });
                        }}
                        className={styles.percentageInput}
                        placeholder="%"
                      />
                    </div>
                    <div className={styles.sliderValue}>
                      {shortSettings.targetDropPercentage}% 
                      (${currentPrice.toFixed(2)} → ${(currentPrice * (1 - shortSettings.targetDropPercentage / 100)).toFixed(2)})
                    </div>
                    <div className={styles.percentageHint}>
                      1% = Easy target, low reward • 50% = Moderate target • 100% = Price goes to $0.00, extreme reward
                    </div>
                  </div>
                  
                  <div className={styles.settingGroup}>
                    <label>Time Limit (hours)</label>
                    <select
                      value={shortSettings.timeLimit}
                      onChange={(e) => setShortSettings({
                        ...shortSettings,
                        timeLimit: parseInt(e.target.value)
                      })}
                      className={styles.settingSelect}
                    >
                      <option value={1}>1 hour (High Risk)</option>
                      <option value={6}>6 hours (Medium-High Risk)</option>
                      <option value={12}>12 hours (Medium Risk)</option>
                      <option value={24}>24 hours (Standard)</option>
                      <option value={48}>48 hours (Low Risk)</option>
                      <option value={72}>72 hours (Very Low Risk)</option>
                    </select>
                  </div>
                </div>
                
                <div className={styles.betSummary}>
                  <div className={styles.summaryHeader}>
                    <h4>📊 Bet Summary</h4>
                  </div>
                  <div className={styles.summaryDetails}>
                    <div className={styles.summaryRow}>
                      <span>Current Price:</span>
                      <span>${currentPrice.toFixed(2)}</span>
                    </div>
                    <div className={styles.summaryRow}>
                      <span>Target Price:</span>
                      <span>${(currentPrice * (1 - shortSettings.targetDropPercentage / 100)).toFixed(2)}</span>
                    </div>
                    <div className={styles.summaryRow}>
                      <span>Bet Amount:</span>
                      <span>-${shortSettings.betAmount.toFixed(2)}</span>
                    </div>
                    <div className={styles.summaryRow}>
                      <span>Potential Winnings:</span>
                      <span className={styles.winnings}>
                        +${calculateShortWinnings(shortSettings.betAmount, shortSettings.targetDropPercentage, shortSettings.timeLimit).toFixed(2)}
                      </span>
                    </div>
                    <div className={styles.summaryRow}>
                      <span>Multiplier:</span>
                      <span>{(calculateShortWinnings(shortSettings.betAmount, shortSettings.targetDropPercentage, shortSettings.timeLimit) / shortSettings.betAmount).toFixed(2)}x</span>
                    </div>
                    <div className={styles.summaryRow}>
                      <span>Early Exit Penalty:</span>
                      <span className={styles.penalty}>
                        -${(shortSettings.targetDropPercentage * currentPrice).toFixed(2)} ({shortSettings.targetDropPercentage} units × ${currentPrice.toFixed(2)})
                      </span>
                    </div>
                    <div className={styles.summaryRow}>
                      <span>Expiration Penalty:</span>
                      <span className={styles.penalty}>
                        -${(currentPrice * 100).toFixed(2)} (100x current price)
                      </span>
                    </div>
                    <div className={styles.summaryRow}>
                      <span>Expires:</span>
                      <span>
                        {new Date(Date.now() + shortSettings.timeLimit * 60 * 60 * 1000).toLocaleString()}
                      </span>
                    </div>
                  </div>
                </div>
                
                <div className={styles.modalActions}>
                  <button
                    onClick={() => setShowShortModal(false)}
                    className={`${styles.modalButton} ${styles.cancel}`}
                  >
                    Cancel
                  </button>
                  <button
                    onClick={placeShortBet}
                    disabled={userProfile.balance < shortSettings.betAmount}
                    className={`${styles.modalButton} ${styles.confirm}`}
                  >
                    {userProfile.balance < shortSettings.betAmount 
                      ? 'Insufficient Funds' 
                      : `Place Short Bet (${shortSettings.betAmount.toFixed(2)})`
                    }
                  </button>
                </div>
              </div>
            </div>
          </div>
        )}


        {/* Enhanced Trading Info */}
        <div className={styles.tradingInfo}>
          <Accordion title="Ultra-Conservative Trading System with Extreme Short Risk">
            <div className={styles.tradingInfoGrid}>
              <div className={styles.tradingInfoSection}>
                <strong>Ultra-Micro Market Movements</strong>
                <ul>
                  <li>Each purchase increases price by ~0.1% (prevents arbitrage completely)</li>
                  <li>Sell price = 95% of current market price</li>
                  <li>Ultra-tiny price jumps make instant arbitrage impossible</li>
                  <li>Need massive trading volume to create profit opportunities</li>
                  <li>Market movements are now 10× smaller than before</li>
                </ul>
              </div>

              <div className={styles.tradingInfoSection}>
                <strong>Short Position Penalties</strong>
                <ul>
                  <li><strong>WIN:</strong> Target reached in time → earn potential winnings</li>
                  <li><strong>EARLY EXIT:</strong> Sell shares → buy X units at current price (X = target %)</li>
                  <li><strong>EXPIRE:</strong> Time runs out → pay 100× current market price !</li>
                  <li>Example: 20 % drop bet, exit early at $15 → buy 20 units = $300 penalty</li>
                </ul>
              </div>
            </div>
          </Accordion>
        </div>

    


          {/* Action Buttons */}
          <div className={styles.actionButtons}>

          {/* Status Messages */}
        {message && (
          <div className={`${styles.statusMessage} ${styles[getMessageClass(message)]}`}>
            {message}
          </div>
        )}

<<<<<<< HEAD
            {!alreadyOwned || ownedQuantity === 0 ? (
              <button
                onClick={purchaseOpinion}
                disabled={userProfile.balance < currentPrice}
                className={`${styles.actionButton} ${styles.buy}`}
              >
                {userProfile.balance < currentPrice 
                  ? `Need $${currentPrice - userProfile.balance} more`
                  : `Buy for $${currentPrice}`
                }
              </button>
            ) : (
              <>
                <button
                  onClick={purchaseOpinion}
                  disabled={userProfile.balance < currentPrice}
                  className={`${styles.actionButton} ${styles.buyMore}`}
                >
                  {userProfile.balance < currentPrice 
                    ? `Need $${currentPrice - userProfile.balance} more`
                    : `Buy More ($${currentPrice})`
                  }
                </button>
                
                <button
                  onClick={sellOpinion}
                  className={`${styles.actionButton} ${styles.sell}`}
                >
                  Sell 1 for ${sellPrice}
                </button>
              </>
            )}
            
            {/* Short Bet Button */}
            <button
              onClick={() => setShowShortModal(true)}
              disabled={hasActiveShort || ownedQuantity > 0}
              className={`${styles.actionButton} ${styles.short}`}
            >
              {hasActiveShort ? 'Short Active' : 
               ownedQuantity > 0 ? 'Own Shares (Can\'t Short)' : 
               <div className={`${styles.shortText}`}><Ticket size={18} weight="fill" /> Short</div>}
            </button>
=======
        {/* Enhanced Trading Info */}
        <div className={styles.tradingInfo}>
          <p>💡 <strong>Ultra-Conservative Trading System with Extreme Short Risk:</strong></p>
          <div className={styles.tradingInfoGrid}>
            <div className={styles.tradingInfoSection}>
              <strong>Ultra-Micro Market Movements:</strong>
              <ul>
                <li>Each purchase increases price by ~0.1% (prevents arbitrage completely)</li>
                <li>Sell price = 95% of current market price</li>
                <li>Ultra-tiny price jumps make instant arbitrage impossible</li>
                <li>Need massive trading volume to create profit opportunities</li>
                <li>Market movements are now 10x smaller than before</li>
                <li>All prices display proper decimals (no more $0.00 transactions)</li>
                <li><strong>Volatility multiplier removed - pure price based on supply/demand only</strong></li>
              </ul>
            </div>
            <div className={styles.tradingInfoSection}>
              <strong>⚠️ SHORT POSITION PENALTIES:</strong>
              <ul>
                <li><strong>WIN:</strong> Target reached in time = earn potential winnings</li>
                <li><strong>EARLY EXIT:</strong> Sell shares = buy X units at current price (X = target %)</li>
                <li><strong>EXPIRE:</strong> Time runs out = pay 100x current market price!</li>
                <li>Example: 20% drop bet, exit early at $15.00 = buy 20 units = $300.00 penalty</li>
                <li><strong>NEW:</strong> Bet on any drop from 1%-100%! Higher % = exponentially higher rewards</li>
                <li>100% drop = price must hit $0.00 for massive 10x+ multipliers!</li>
              </ul>
            </div>
>>>>>>> 2dadae85
          </div>
        </div>

        {/* Status Messages */}
        {/* {message && (
          <div className={`${styles.statusMessage} ${styles[getMessageClass(message)]}`}>
            {message}
          </div>
        )} */}

        
        
      </main>
    </div>
  );
}<|MERGE_RESOLUTION|>--- conflicted
+++ resolved
@@ -1234,13 +1234,8 @@
             </a>
 
             <div className={styles.walletDisplay}>
-<<<<<<< HEAD
               <p><PiggyBank size={32} weight="fill"/></p>
-              <p>${userProfile.balance.toLocaleString()}</p>
-=======
-              <p>💰 Wallet</p>
               <p>${userProfile.balance.toFixed(2)}</p>
->>>>>>> 2dadae85
             </div>
           </div>
         </div>
@@ -1453,15 +1448,10 @@
           {/* Market Stats */}
           <div className={styles.marketStats}>
             <div className={`${styles.statCard} ${styles.price}`}>
-<<<<<<< HEAD
+
               <h3 className={`${styles.statTitle} ${styles.price}`}>Current Price</h3>
-              <p className={styles.statValue}>${currentPrice}</p>
-              <p className={styles.statSubtext}>Base price: $10</p>
-=======
-              <h3 className={`${styles.statTitle} ${styles.price}`}>💰 Current Price</h3>
               <p className={styles.statValue}>${currentPrice.toFixed(2)}</p>
               <p className={styles.statSubtext}>Base price: $10.00</p>
->>>>>>> 2dadae85
             </div>
 
             <div className={`${styles.statCard} ${styles.trend}`}>
@@ -1486,13 +1476,10 @@
 
             {alreadyOwned && (
               <div className={`${styles.statCard} ${styles.sell}`}>
-<<<<<<< HEAD
+
                 <h3 className={`${styles.statTitle} ${styles.sell}`}>Sell Price</h3>
-                <p className={styles.statValue}>${sellPrice}</p>
-=======
-                <h3 className={`${styles.statTitle} ${styles.sell}`}>💸 Sell Price</h3>
                 <p className={styles.statValue}>${sellPrice.toFixed(2)}</p>
->>>>>>> 2dadae85
+
                 <div className={styles.marketConditions}>
                   {(() => {
                     const userPurchasePrice = getUserPurchasePrice(opinion || '');
@@ -1517,57 +1504,6 @@
               </div>
             )}
           </div>
-
-<<<<<<< HEAD
-=======
-          {/* Action Buttons */}
-          <div className={styles.actionButtons}>
-            {!alreadyOwned || ownedQuantity === 0 ? (
-              <button
-                onClick={purchaseOpinion}
-                disabled={userProfile.balance < currentPrice}
-                className={`${styles.actionButton} ${styles.buy}`}
-              >
-                {userProfile.balance < currentPrice 
-                  ? `Need ${(currentPrice - userProfile.balance).toFixed(2)} more`
-                  : `Buy for ${currentPrice.toFixed(2)}`
-                }
-              </button>
-            ) : (
-              <>
-                <button
-                  onClick={purchaseOpinion}
-                  disabled={userProfile.balance < currentPrice}
-                  className={`${styles.actionButton} ${styles.buyMore}`}
-                >
-                  {userProfile.balance < currentPrice 
-                    ? `Need ${(currentPrice - userProfile.balance).toFixed(2)} more`
-                    : `Buy More (${currentPrice.toFixed(2)})`
-                  }
-                </button>
-                
-                <button
-                  onClick={sellOpinion}
-                  className={`${styles.actionButton} ${styles.sell}`}
-                >
-                  Sell 1 for ${sellPrice.toFixed(2)}
-                </button>
-              </>
-            )}
-            
-            {/* Short Bet Button */}
-            <button
-              onClick={() => setShowShortModal(true)}
-              disabled={hasActiveShort || ownedQuantity > 0}
-              className={`${styles.actionButton} ${styles.short}`}
-            >
-              {hasActiveShort ? 'Short Active' : 
-               ownedQuantity > 0 ? 'Own Shares (Can\'t Short)' : 
-               '📉 Short'}
-            </button>
-          </div>
-        </div>
->>>>>>> 2dadae85
 
           {/* Short Bet Modal */}
           {showShortModal && (
@@ -1782,7 +1718,6 @@
           </div>
         )}
 
-<<<<<<< HEAD
             {!alreadyOwned || ownedQuantity === 0 ? (
               <button
                 onClick={purchaseOpinion}
@@ -1826,35 +1761,6 @@
                ownedQuantity > 0 ? 'Own Shares (Can\'t Short)' : 
                <div className={`${styles.shortText}`}><Ticket size={18} weight="fill" /> Short</div>}
             </button>
-=======
-        {/* Enhanced Trading Info */}
-        <div className={styles.tradingInfo}>
-          <p>💡 <strong>Ultra-Conservative Trading System with Extreme Short Risk:</strong></p>
-          <div className={styles.tradingInfoGrid}>
-            <div className={styles.tradingInfoSection}>
-              <strong>Ultra-Micro Market Movements:</strong>
-              <ul>
-                <li>Each purchase increases price by ~0.1% (prevents arbitrage completely)</li>
-                <li>Sell price = 95% of current market price</li>
-                <li>Ultra-tiny price jumps make instant arbitrage impossible</li>
-                <li>Need massive trading volume to create profit opportunities</li>
-                <li>Market movements are now 10x smaller than before</li>
-                <li>All prices display proper decimals (no more $0.00 transactions)</li>
-                <li><strong>Volatility multiplier removed - pure price based on supply/demand only</strong></li>
-              </ul>
-            </div>
-            <div className={styles.tradingInfoSection}>
-              <strong>⚠️ SHORT POSITION PENALTIES:</strong>
-              <ul>
-                <li><strong>WIN:</strong> Target reached in time = earn potential winnings</li>
-                <li><strong>EARLY EXIT:</strong> Sell shares = buy X units at current price (X = target %)</li>
-                <li><strong>EXPIRE:</strong> Time runs out = pay 100x current market price!</li>
-                <li>Example: 20% drop bet, exit early at $15.00 = buy 20 units = $300.00 penalty</li>
-                <li><strong>NEW:</strong> Bet on any drop from 1%-100%! Higher % = exponentially higher rewards</li>
-                <li>100% drop = price must hit $0.00 for massive 10x+ multipliers!</li>
-              </ul>
-            </div>
->>>>>>> 2dadae85
           </div>
         </div>
 
