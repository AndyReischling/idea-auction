'use client';

import Link from 'next/link';
import { useEffect, useState } from 'react';
import styles from './Sidebar.module.css';
import { ArrowLeft, PiggyBank, ScanSmiley, RssSimple, Balloon, RocketLaunch, ChartLineUp, ChartLineDown, Skull, FlowerLotus, Ticket, CheckSquare, CaretRight, CaretDown } from "@phosphor-icons/react";

type OpinionItem = { id: string; text: string } | string;

interface OpinionMarketData {
  opinionText: string;
  timesPurchased: number;
  timesSold: number;
  currentPrice: number;
  basePrice: number;
  volatility?: number; // Made optional to handle both data formats
  lastUpdated: string;
  priceHistory?: { price: number; timestamp: string; action: 'buy' | 'sell' | 'create' }[];
}

interface OpinionWithPrice {
  id: string;
  text: string;
  currentPrice: number;
  priceChange: number;
  priceChangePercent: number;
  trend: 'up' | 'down' | 'neutral';
  volatility: 'high' | 'medium' | 'low';
  createdAt: number;
  originalIndex: number;
}

export default function Sidebar({
  opinions = [],
}: {
  opinions?: OpinionItem[];
}) {
  const [opinionsWithPrices, setOpinionsWithPrices] = useState<OpinionWithPrice[]>([]);
  const [isLoading, setIsLoading] = useState(true);
  const [debugInfo, setDebugInfo] = useState<string>('');

  // Safe localStorage helpers
  const safeGetFromStorage = (key: string, defaultValue: any = null) => {
    if (typeof window === 'undefined') return defaultValue;
    try {
      const item = localStorage.getItem(key);
      return item ? JSON.parse(item) : defaultValue;
    } catch (error) {
      console.error(`Error reading localStorage key ${key}:`, error);
      return defaultValue;
    }
  };

  const safeSetToStorage = (key: string, value: any) => {
    if (typeof window === 'undefined') return;
    try {
      localStorage.setItem(key, JSON.stringify(value));
    } catch (error) {
      console.error(`Error writing to localStorage key ${key}:`, error);
    }
  };

  // Price calculation matching other components
  const calculatePrice = (timesPurchased: number, timesSold: number, basePrice: number = 10.00): number => {
    const netDemand = timesPurchased - timesSold;
    let priceMultiplier;
    
    if (netDemand >= 0) {
      priceMultiplier = Math.pow(1.001, netDemand);
    } else {
      priceMultiplier = Math.max(0.1, Math.pow(0.999, Math.abs(netDemand)));
    }
    
    const calculatedPrice = Math.max(basePrice * 0.5, basePrice * priceMultiplier);
    return Math.round(calculatedPrice * 100) / 100;
  };

  // Get all opinions with proper creation timestamps and maintain array index mapping
  const getAllOpinions = (): { id: string; text: string; createdAt: number; originalIndex: number }[] => {
    try {
      const storedOpinions: string[] = safeGetFromStorage('opinions', []);
      
      // Get ONLY creation transactions (type: 'earn'), ignore all buy/sell/bet transactions
      const userTransactions = safeGetFromStorage('transactions', []);
      const botTransactions = safeGetFromStorage('botTransactions', []);
      
      // Filter to ONLY opinion creation transactions (type: 'earn')
      const creationTransactions = [
        ...userTransactions.filter((t: any) => t.type === 'earn'),
        ...botTransactions.filter((t: any) => t.type === 'earn')
      ];
      
      console.log(`📊 Sidebar: Found ${storedOpinions.length} opinions, ${creationTransactions.length} creation transactions`);
      
      return storedOpinions
        .filter(Boolean)
        .map((text: string, index: number) => {
          // Keep the original array index for URL routing
          const originalIndex = index;
          
          // Find creation transaction for THIS SPECIFIC OPINION
          const creationTransaction = creationTransactions
            .filter((t: any) => {
              // EXACT match first (most reliable)
              if (t.opinionText === text) return true;
              
              // Fallback: partial match only if exact match not found
              if (t.opinionText && (
                text.includes(t.opinionText.slice(0, 50)) ||
                t.opinionText.includes(text.slice(0, 50))
              )) return true;
              
              return false;
            })
            .sort((a: any, b: any) => {
              // Sort by timestamp descending to get the MOST RECENT creation
              const aTime = a.timestamp || new Date(a.date).getTime();
              const bTime = b.timestamp || new Date(b.date).getTime();
              return bTime - aTime;
            })[0];
          
          // Use creation timestamps for sorting
          let createdAt: number;
          
          if (creationTransaction) {
            createdAt = creationTransaction.timestamp || new Date(creationTransaction.date).getTime();
            console.log(`📋 CREATION found for "${text.slice(0, 30)}...": ${new Date(createdAt).toLocaleString()}`);
          } else {
            // FALLBACK: Use opinion position in array with recent bias
            // Higher index = more recent opinion = more recent timestamp
            const baseTime = Date.now() - (24 * 60 * 60 * 1000); // 24 hours ago
            const timeIncrement = 60 * 60 * 1000; // 1 hour increment per opinion
            createdAt = baseTime + (index * timeIncrement);
            
            console.log(`📋 FALLBACK timestamp for "${text.slice(0, 30)}..." (index ${index}): ${new Date(createdAt).toLocaleString()}`);
          }
          
          return {
            id: originalIndex.toString(), // Use original index as ID for URL consistency
            text,
            createdAt,
            originalIndex
          };
        });
    } catch (error) {
      console.error('Error getting all opinions:', error);
      return [];
    }
  };

  // FIXED: Get market data for an opinion with proper format handling
  const getOpinionMarketData = (opinionText: string): OpinionMarketData => {
    const marketData = safeGetFromStorage('opinionMarketData', {});
    
    if (marketData[opinionText]) {
      const data = marketData[opinionText];
      
      // Ensure we have all required fields
      const result: OpinionMarketData = {
        opinionText,
        timesPurchased: data.timesPurchased || 0,
        timesSold: data.timesSold || 0,
        currentPrice: data.currentPrice || 10,
        basePrice: data.basePrice || 10,
        volatility: data.volatility || 1.0, // Default volatility if not present
        lastUpdated: data.lastUpdated || new Date().toISOString(),
        priceHistory: data.priceHistory || []
      };

      // Recalculate price if it seems incorrect
      const expectedPrice = calculatePrice(result.timesPurchased, result.timesSold, result.basePrice);
      if (Math.abs(expectedPrice - result.currentPrice) > 0.01) {
        console.log(`🔧 FIXING price for "${opinionText}": ${result.currentPrice} → ${expectedPrice}`);
        result.currentPrice = expectedPrice;
        
        // Update the stored data
        marketData[opinionText] = result;
        safeSetToStorage('opinionMarketData', marketData);
      }
      
      return result;
    } else {
      // Create new market data with default values
      const newData: OpinionMarketData = {
        opinionText,
        timesPurchased: 0,
        timesSold: 0,
        currentPrice: 10,
        basePrice: 10,
        volatility: 1.0,
        lastUpdated: new Date().toISOString(),
        priceHistory: []
      };
      
      // Save the new market data
      marketData[opinionText] = newData;
      safeSetToStorage('opinionMarketData', marketData);
      
      return newData;
    }
  };

  // Calculate price trend and movement
  const calculatePriceTrend = (marketData: OpinionMarketData): { trend: 'up' | 'down' | 'neutral', priceChange: number, priceChangePercent: number } => {
    const { priceHistory = [], currentPrice, basePrice } = marketData;
    
    if (!priceHistory || priceHistory.length < 2) {
      const change = currentPrice - basePrice;
      const changePercent = ((currentPrice - basePrice) / basePrice) * 100;
      return {
        trend: change > 0 ? 'up' : change < 0 ? 'down' : 'neutral',
        priceChange: change,
        priceChangePercent: changePercent
      };
    }

    // Compare current price to price from 2 actions ago (or earliest available)
    const comparisonIndex = Math.max(0, priceHistory.length - 3);
    const previousPrice = priceHistory[comparisonIndex]?.price || basePrice;
    
    const change = currentPrice - previousPrice;
    const changePercent = previousPrice > 0 ? ((currentPrice - previousPrice) / previousPrice) * 100 : 0;
    
    return {
      trend: change > 0.5 ? 'up' : change < -0.5 ? 'down' : 'neutral',
      priceChange: change,
      priceChangePercent: changePercent
    };
  };

  // Determine volatility level with fallback
  const getVolatilityLevel = (volatility: number = 1.0): 'high' | 'medium' | 'low' => {
    if (volatility > 2.0) return 'high';
    if (volatility > 1.3) return 'medium';
    return 'low';
  };

  // Determine opinion source/attribution
  const getOpinionAttribution = (opinionText: string): { type: 'ai' | 'community' | 'user', emoji: string } => {
    // Check if this is from user's actual transactions (user-submitted)
    const userTransactions = safeGetFromStorage('transactions', []);
    const isUserSubmitted = userTransactions.some((t: any) => 
      t.type === 'earn' && t.opinionText && opinionText.includes(t.opinionText.slice(0, 20))
    );

    if (isUserSubmitted) {
      return { type: 'user', emoji: '✨' };
    }

    // Check if this is from bot transactions (bot-generated)
    const botTransactions = safeGetFromStorage('botTransactions', []);
    const isBotGenerated = botTransactions.some((t: any) => 
      t.type === 'earn' && t.opinionText && opinionText.includes(t.opinionText.slice(0, 20))
    );

    if (isBotGenerated) {
      return { type: 'ai', emoji: '🤖' };
    }

    // Check for AI-generated patterns or keywords
    const text = opinionText.toLowerCase();
    const aiPatterns = [
      'i think', 'in my opinion', 'it seems', 'perhaps', 'likely', 'probably',
      'could be', 'might be', 'appears', 'suggests', 'indicates', 'future will',
      'prediction:', 'forecast:', 'analysis shows', 'data suggests'
    ];

    const hasAiPattern = aiPatterns.some(pattern => text.includes(pattern));
    
    if (hasAiPattern || text.length > 100) {
      return { type: 'ai', emoji: '🤖' };
    }

    // Default to community for shorter, more casual opinions
    return { type: 'community', emoji: '👥' };
  };

  // Get trend indicator classes and emoji
  const getTrendIndicator = (trend: 'up' | 'down' | 'neutral', volatility: 'high' | 'medium' | 'low') => {
    const className = `${styles.trendIndicator} ${styles[trend]} ${volatility === 'high' ? styles.highVolatility : ''}`;
    
    if (trend === 'up') {
      return { className, emoji: volatility === 'high' ? '🚀' : '📈' };
    } else if (trend === 'down') {
      return { className, emoji: volatility === 'high' ? '💥' : '📉' };
    } else {
      return { className, emoji: '➡️' };
    }
  };

  // Get price change class
  const getPriceChangeClass = (trend: 'up' | 'down' | 'neutral') => {
    return `${styles.priceChange} ${styles[trend === 'up' ? 'positive' : trend === 'down' ? 'negative' : 'neutral']}`;
  };

  // Get volatility indicator
  const getVolatilityIndicator = (volatility: 'high' | 'medium' | 'low') => {
    const emoji = volatility === 'high' ? '⚡' : volatility === 'medium' ? '🔄' : '🔒';
    const text = volatility === 'high' ? 'High Vol' : volatility === 'medium' ? 'Med Vol' : 'Low Vol';
    return { emoji, text, className: `${styles.volatilityIndicator} ${styles[volatility]}` };
  };

  // FIXED: Load and process opinion data with better error handling
  useEffect(() => {
    setIsLoading(true);
    
    const updateOpinions = () => {
      try {
        // Fetch ALL opinions from storage
        const allOpinions = getAllOpinions();
        
        console.log(`📊 Sidebar updating: Found ${allOpinions.length} total opinions`);
        setDebugInfo(`Found ${allOpinions.length} opinions`);
        
        // Sort by creation timestamp - NEWEST FIRST
        const sortedByCreationTime = allOpinions
          .filter(Boolean)
          .sort((a, b) => b.createdAt - a.createdAt); // Newest first
        
        console.log(`📊 After sorting by creation time: ${sortedByCreationTime.length} opinions`);
        if (sortedByCreationTime.length > 0) {
          console.log(`📊 Most recent: "${sortedByCreationTime[0]?.text?.slice(0, 30)}..." (Original ID: ${sortedByCreationTime[0]?.id}, Created: ${new Date(sortedByCreationTime[0]?.createdAt).toLocaleString()})`);
        }
        
        const processedOpinions: OpinionWithPrice[] = sortedByCreationTime
          .map((op: { id: string; text: string; createdAt: number; originalIndex: number }) => {
            try {
              const text = op.text;
              const id = op.id; // Keep original ID for proper URL routing
              
              const marketData = getOpinionMarketData(text);
              const { trend, priceChange, priceChangePercent } = calculatePriceTrend(marketData);
              const volatilityLevel = getVolatilityLevel(marketData.volatility);
              
              return {
                id, // Original array index for URL consistency
                text,
                currentPrice: marketData.currentPrice,
                priceChange,
                priceChangePercent,
                trend,
                volatility: volatilityLevel,
                createdAt: op.createdAt,
                originalIndex: op.originalIndex
              };
            } catch (error) {
              console.error('Error processing opinion:', error);
              // Return a fallback opinion
              return {
                id: op.id,
                text: op.text,
                currentPrice: 10,
                priceChange: 0,
                priceChangePercent: 0,
                trend: 'neutral' as const,
                volatility: 'low' as const,
                createdAt: op.createdAt,
                originalIndex: op.originalIndex
              };
            }
          });

        console.log(`📊 Processed ${processedOpinions.length} opinions for display`);
        setDebugInfo(`Processed ${processedOpinions.length} opinions`);

        setOpinionsWithPrices(processedOpinions);
        setIsLoading(false);
      } catch (error) {
        console.error('Error in updateOpinions:', error);
        setDebugInfo(`Error: ${error}`);
        setIsLoading(false);
      }
    };

    // Initial load
    updateOpinions();

    // Multiple update mechanisms for faster detection
    
    // 1. Fast interval for real-time updates
    const fastInterval = setInterval(updateOpinions, 2000); // Reduced to 2 seconds
    
    // 2. Storage event listener for immediate updates when localStorage changes
    const handleStorageChange = (e: StorageEvent) => {
      if (e.key === 'opinions' || e.key === 'botTransactions' || e.key === 'transactions' || e.key === 'opinionMarketData') {
        console.log('🔄 Storage changed, updating sidebar...', e.key);
        setTimeout(updateOpinions, 100);
      }
    };
    
    window.addEventListener('storage', handleStorageChange);
    
    // 3. Custom event listener for bot activity
    const handleBotActivity = () => {
      console.log('🤖 Bot activity detected, updating sidebar...');
      setTimeout(updateOpinions, 200);
    };
    
    window.addEventListener('botActivityUpdate', handleBotActivity);
    
    // 4. Manual polling with visibility check
    const visibilityInterval = setInterval(() => {
      if (!document.hidden) {
        updateOpinions();
      }
    }, 5000);

    // 5. Add a custom event for manual refresh
    const handleManualRefresh = () => {
      console.log('🔄 Manual refresh triggered');
      updateOpinions();
    };
    
    window.addEventListener('sidebarRefresh', handleManualRefresh);

    return () => {
      clearInterval(fastInterval);
      clearInterval(visibilityInterval);
      window.removeEventListener('storage', handleStorageChange);
      window.removeEventListener('botActivityUpdate', handleBotActivity);
      window.removeEventListener('sidebarRefresh', handleManualRefresh);
    };
  }, []);

  // Add a manual refresh function that can be called from other components
  useEffect(() => {
    (window as any).refreshSidebar = () => {
      window.dispatchEvent(new CustomEvent('sidebarRefresh'));
    };
  }, []);

  return (
    <aside className={styles.sidebar}>
      {/* Header */}
      <div className={styles.sidebarHeader}>
        <h2 className={styles.headerTitle}>
          Opinion Exchange
        </h2>
        <p className={styles.headerSubtitle}>
          Live Market Prices (Recent First)
        </p>
<<<<<<< HEAD
        {/* Live Feed Link */}
        <a href="/feed" className={styles.liveFeedLink}>
          <RssSimple size={24}/> Live Feed
        </a>
      </div>

      <div className={styles.scrollArea}>
            {/* Loading State */}
=======
        {debugInfo && (
          <p className={styles.debugInfo} style={{fontSize: '12px', color: '#666'}}>
            {debugInfo}
          </p>
        )}
      </div>

      {/* Live Feed Link */}
      <a href="/feed" className={styles.liveFeedLink}>
        📡 Live Trading Feed
      </a>

      {/* Table Headers */}
      <div className={styles.tableHeaders}>
        <div className={styles.headerRow}>
          <span>Opinion (Newest First)</span>
          <span>Price</span>
        </div>
      </div>

      {/* Loading State */}
>>>>>>> 2dadae85
      {isLoading && (
        <div className={styles.loadingState}>
          <div className={styles.loadingSpinner}></div>
          <p>Loading market data...</p>
        </div>
      )}

      {/* Empty State */}
      {!isLoading && opinionsWithPrices.length === 0 && (
        <div className={styles.emptyState}>
          <p>📭</p>
          <p>No opinions available yet. Generate some to get started!</p>
        </div>
      )}

      {/* Opinion List - Now properly sorted with newest first */}
      {!isLoading && opinionsWithPrices.length > 0 && (
        <ul className={styles.opinionList}>
          {opinionsWithPrices.map((opinion, index) => {
            const attribution = getOpinionAttribution(opinion.text);
            const trendIndicator = getTrendIndicator(opinion.trend, opinion.volatility);
            const volatilityIndicator = getVolatilityIndicator(opinion.volatility);
            
            // Debug info for first few opinions
            if (index < 3) {
              console.log(`📋 Displaying opinion ${index}: Original ID=${opinion.id}, text="${opinion.text.slice(0, 30)}...", price=$${opinion.currentPrice}, createdAt=${new Date(opinion.createdAt).toLocaleString()}`);
            }
            
            return (
              <li key={`${opinion.id}-${opinion.createdAt}`} className={styles.opinionItem}>
                <Link href={`/opinion/${opinion.id}`} className={styles.opinionLink}>
                  <div className={styles.opinionContent}>
                    <div className={styles.opinionTextSection}>
                      <div className={styles.opinionText}>
                        {opinion.text.slice(0, 45)}
                        {opinion.text.length > 45 && '...'}
                      </div>
                      
                      {/* Attribution Badge */}
                      <div className={`${styles.attributionBadge} ${styles[attribution.type]}`}>
                        {attribution.emoji} {attribution.type === 'ai' ? 'AI' : 
                         attribution.type === 'community' ? 'Community' : 'User'}
                      </div>
                    </div>
                    
                    <div className={styles.priceSection}>
                      <div className={styles.priceDisplay}>
                        ${opinion.currentPrice.toFixed(2)}
                        <span className={trendIndicator.className}>
                          {trendIndicator.emoji}
                        </span>
                      </div>
                    </div>
                  </div>

                  {/* Price change indicator */}
                  <div className={styles.priceChangeRow}>
                    <div className={getPriceChangeClass(opinion.trend)}>
                      {opinion.priceChange !== 0 ? (
                        <>
                          {opinion.priceChange > 0 ? '+' : ''}${opinion.priceChange.toFixed(1)}
                          {' '}({opinion.priceChangePercent > 0 ? '+' : ''}{opinion.priceChangePercent.toFixed(1)}%)
                        </>
                      ) : (
                        'No change'
                      )}
                    </div>
                    
                    <div className={volatilityIndicator.className}>
                      {volatilityIndicator.emoji} {volatilityIndicator.text}
                    </div>
                  </div>
                </Link>
              </li>
            );
          })}
        </ul>
      )}

      </div>

      

      {/* Market Summary */}
      {!isLoading && opinionsWithPrices.length > 0 && (
        <div className={styles.marketSummary}>
          <div className={styles.summaryTitle}>
            Market Status
          </div>
          <div className={styles.summaryStats}>
            <div className={styles.statItem}>
              <div className={`${styles.statNumber} ${styles.rising}`}>
                {opinionsWithPrices.filter(op => op.trend === 'up').length}
              </div>
              <div className={styles.statLabel}>Rising</div>
            </div>
            <div className={styles.statItem}>
              <div className={`${styles.statNumber} ${styles.falling}`}>
                {opinionsWithPrices.filter(op => op.trend === 'down').length}
              </div>
              <div className={styles.statLabel}>Falling</div>
            </div>
            <div className={styles.statItem}>
              <div className={`${styles.statNumber} ${styles.stable}`}>
                {opinionsWithPrices.filter(op => op.trend === 'neutral').length}
              </div>
              <div className={styles.statLabel}>Stable</div>
            </div>
          </div>
        </div>
      )}
    </aside>
  );
}<|MERGE_RESOLUTION|>--- conflicted
+++ resolved
@@ -439,7 +439,7 @@
         <p className={styles.headerSubtitle}>
           Live Market Prices (Recent First)
         </p>
-<<<<<<< HEAD
+
         {/* Live Feed Link */}
         <a href="/feed" className={styles.liveFeedLink}>
           <RssSimple size={24}/> Live Feed
@@ -448,29 +448,15 @@
 
       <div className={styles.scrollArea}>
             {/* Loading State */}
-=======
+
         {debugInfo && (
           <p className={styles.debugInfo} style={{fontSize: '12px', color: '#666'}}>
             {debugInfo}
           </p>
         )}
-      </div>
-
-      {/* Live Feed Link */}
-      <a href="/feed" className={styles.liveFeedLink}>
-        📡 Live Trading Feed
-      </a>
-
-      {/* Table Headers */}
-      <div className={styles.tableHeaders}>
-        <div className={styles.headerRow}>
-          <span>Opinion (Newest First)</span>
-          <span>Price</span>
-        </div>
-      </div>
 
       {/* Loading State */}
->>>>>>> 2dadae85
+
       {isLoading && (
         <div className={styles.loadingState}>
           <div className={styles.loadingSpinner}></div>
