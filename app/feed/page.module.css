/* Enhanced Feed Page Styles - Full Functional Design */

.pageContainer {
  display: flex;
  min-height: 100vh;
  background: #F1F0EC;
}

.mainContent {
  flex: 1;
  max-width: 1200px;
  margin: 0 auto;
  padding: 115px 20px 20px;
}

/* Header Section */
.pageHeader {
  display: flex;
  justify-content: space-between;
  align-items: center;
  margin-bottom: 24px;
  gap: 16px;
}

.headerContent {
  flex: 1;
}

.headerTitle {
  font-size: 2.5rem;
  font-weight: 800;
  color: #1f2937;
  margin: 0;
  display: flex;
  align-items: center;
  gap: 12px;
}

.headerActions {
  display: flex;
  align-items: center;
  gap: 12px;
  flex-wrap: wrap;
}

.navButton {
  display: flex;
  align-items: center;
  gap: 8px;
  padding: 10px 16px;
  background: white;
  border: 2px solid #e5e7eb;
  border-radius: 8px;
  color: #374151;
  font-weight: 600;
  font-size: 14px;
  cursor: pointer;
  transition: all 0.2s ease;
  text-decoration: none;
}

.navButton:hover {
  border-color: #3b82f6;
  background: #f8fafc;
  transform: translateY(-1px);
}

/* Filter Section */
.filterSection {
  margin-bottom: 24px;
}

.filterControls {
  display: flex;
  align-items: center;
  gap: 12px;
  padding: 16px;
  background: white;
  border-radius: 16px;
  border: 1px solid #e5e7eb;
  box-shadow: 0 2px 4px rgba(0, 0, 0, 0.05);
  flex-wrap: wrap;
}

.filterLabel {
  font-weight: 700;
  color: #6b7280;
  font-size: 12px;
  text-transform: uppercase;
  letter-spacing: 0.5px;
  margin-right: 8px;
}

.filterButton {
  padding: 8px 16px;
  border: 2px solid #e5e7eb;
  border-radius: 8px;
  background: white;
  color: #374151;
  font-weight: 600;
  font-size: 14px;
  cursor: pointer;
  transition: all 0.2s ease;
  white-space: nowrap;
}

.filterButton:hover {
  border-color: #3b82f6;
  background: #f8fafc;
  transform: translateY(-1px);
}

.filterButton.active {
  background: #3b82f6;
  border-color: #3b82f6;
  color: white;
  box-shadow: 0 2px 8px rgba(59, 130, 246, 0.3);
}

/* Feed Section */
.feedSection {
  background: white;
  border-radius: 16px;
  border: 1px solid #e5e7eb;
  box-shadow: 0 4px 6px rgba(0, 0, 0, 0.05);
  overflow: hidden;
}

.feedHeader {
  padding: 16px 20px;
  background: #f9fafb;
  border-bottom: 1px solid #e5e7eb;
  display: flex;
  align-items: center;
  gap: 8px;
  font-weight: 600;
  color: #374151;
  font-size: 14px;
}

.liveIndicator {
  width: 8px;
  height: 8px;
  background: #ef4444;
  border-radius: 50%;
  animation: pulse 2s infinite;
}

@keyframes pulse {
  0%, 100% { opacity: 1; }
  50% { opacity: 0.5; }
}

.feedContainer {
  max-height: 70vh;
  overflow-y: auto;
  background: white;
}

.feedContainer::-webkit-scrollbar {
  width: 8px;
}

.feedContainer::-webkit-scrollbar-track {
  background: #f1f5f9;
}

.feedContainer::-webkit-scrollbar-thumb {
  background: #cbd5e1;
  border-radius: 4px;
}

.feedContainer::-webkit-scrollbar-thumb:hover {
  background: #94a3b8;
}

/* Activity Items */
.activityItem {
  display: flex;
  align-items: center;
  padding: 16px 20px;
  border-bottom: 1px solid #f3f4f6;
  gap: 16px;
  transition: all 0.2s ease;
}

.activityItem:last-child {
  border-bottom: none;
}

.activityItem:hover {
  background: #f8fafc;
}

.activityIcon {
  width: 40px;
  height: 40px;
  border-radius: 50%;
  display: flex;
  align-items: center;
  justify-content: center;
  flex-shrink: 0;
  transition: all 0.2s ease;
  box-shadow: 0 2px 4px rgba(0, 0, 0, 0.1);
}

.activityIcon:hover {
  transform: scale(1.05);
  box-shadow: 0 4px 8px rgba(0, 0, 0, 0.15);
}

.activityContent {
  flex: 1;
  min-width: 0;
}

.activityText {
  font-size: 15px;
  font-weight: 400;
  color: #374151;
  margin: 0 0 6px 0;
  line-height: 1.4;
}

.username {
  font-weight: 600;
  color: #1f2937;
}

.activityMeta {
  display: flex;
  justify-content: space-between;
  align-items: center;
  font-size: 13px;
  color: #6b7280;
}

.timeago {
  color: #6b7280;
}

.amount {
  font-weight: 600;
  padding: 2px 8px;
  border-radius: 4px;
  font-size: 12px;
}

.amount.positive {
  color: #059669;
  background: #d1fae5;
}

.amount.negative {
  color: #dc2626;
  background: #fee2e2;
}

/* Loading States */
.loading {
  text-align: center;
  padding: 40px;
  color: #6b7280;
  font-size: 16px;
}

/* Auth Styles */
.authContainer {
  min-height: 100vh;
  display: flex;
  align-items: center;
  justify-content: center;
  background: #F1F0EC;
}

.authContent {
  text-align: center;
  padding: 40px;
  background: white;
  border-radius: 16px;
  box-shadow: 0 4px 6px rgba(0, 0, 0, 0.05);
}

.authIcon {
  font-size: 48px;
  margin-bottom: 20px;
}

/* Responsive Design */
@media (max-width: 1024px) {
  .mainContent {
    padding: 100px 16px 16px;
  }
  
  .pageHeader {
    flex-direction: column;
    align-items: flex-start;
    gap: 16px;
  }
  
  .headerActions {
    width: 100%;
    justify-content: flex-start;
  }
  
  .filterControls {
    justify-content: flex-start;
    padding: 12px;
  }
}

@media (max-width: 768px) {
  .mainContent {
    padding: 80px 12px 12px;
  }
  
  .headerTitle {
    font-size: 2rem;
  }
  
  .headerActions {
    flex-direction: column;
    width: 100%;
    gap: 8px;
  }
  
  .navButton {
    width: 100%;
    justify-content: center;
  }
  
  .filterControls {
    flex-direction: column;
    align-items: flex-start;
    gap: 8px;
  }
  
  .filterLabel {
    margin-right: 0;
    margin-bottom: 4px;
  }
  
  .activityItem {
    padding: 12px 16px;
    gap: 12px;
  }
  
  .activityIcon {
    width: 36px;
    height: 36px;
  }
  
  .activityText {
    font-size: 14px;
  }
  
  .activityMeta {
    font-size: 12px;
    flex-direction: column;
    align-items: flex-start;
    gap: 4px;
  }
  
  .feedContainer {
    max-height: 60vh;
  }
}

@media (max-width: 480px) {
  .mainContent {
    padding: 70px 8px 8px;
  }
  
  .headerTitle {
    font-size: 1.75rem;
  }
  
  .filterControls {
    padding: 8px;
  }
  
  .filterButton {
    padding: 6px 12px;
    font-size: 12px;
  }
  
  .activityItem {
    padding: 10px 12px;
    gap: 10px;
  }
  
  .activityIcon {
    width: 32px;
    height: 32px;
  }
  
  .feedHeader {
    padding: 12px 16px;
    font-size: 12px;
  }
}
<<<<<<< HEAD

/* Enhanced Empty State */
.emptyFeed {
  padding: 3rem;
  text-align: center;
  color: var(--text-secondary);
  background: var(--bg-section);
  border-radius: var(--radius-lg);
  margin: 2rem;
  box-shadow: 0 2px 8px rgba(0, 0, 0, 0.1);
}

.emptyFeed p:first-child {
  font-size: var(--font-size-xl);
  margin: 0 0 0.5rem 0;
}

.emptyFeed p:last-child {
  margin: 0;
  font-size: var(--font-size-base);
}
=======
>>>>>>> 37c836a3
<|MERGE_RESOLUTION|>--- conflicted
+++ resolved
@@ -398,28 +398,4 @@
     padding: 12px 16px;
     font-size: 12px;
   }
-}
-<<<<<<< HEAD
-
-/* Enhanced Empty State */
-.emptyFeed {
-  padding: 3rem;
-  text-align: center;
-  color: var(--text-secondary);
-  background: var(--bg-section);
-  border-radius: var(--radius-lg);
-  margin: 2rem;
-  box-shadow: 0 2px 8px rgba(0, 0, 0, 0.1);
-}
-
-.emptyFeed p:first-child {
-  font-size: var(--font-size-xl);
-  margin: 0 0 0.5rem 0;
-}
-
-.emptyFeed p:last-child {
-  margin: 0;
-  font-size: var(--font-size-base);
-}
-=======
->>>>>>> 37c836a3
+}