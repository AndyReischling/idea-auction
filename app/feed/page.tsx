--- conflicted
+++ resolved
@@ -2123,10 +2123,6 @@
   const humanActivityCount = activityFeed.filter(a => !a.isBot).length;
 
   return (
-<<<<<<< HEAD
-    <div className="page-container feedPage">
-      <Sidebar opinions={opinions} />
-=======
     <div className="page-container" style={{
       display: 'flex',
       minHeight: '100vh',
@@ -2135,7 +2131,6 @@
     }}>
       <Header hideNavigation={['feed']} />
       <Sidebar />
->>>>>>> 37c836a3
       
       <main className="main-content" style={{ 
         paddingLeft: '20px', 
